/* GStreamer
 * Copyright (C) <2007> Wim Taymans <wim.taymans@gmail.com>
 * Copyright (C) <2011> Sebastian Dröge <sebastian.droege@collabora.co.uk>
 *
 * This library is free software; you can redistribute it and/or
 * modify it under the terms of the GNU Library General Public
 * License as published by the Free Software Foundation; either
 * version 2 of the License, or (at your option) any later version.
 *
 * This library is distributed in the hope that it will be useful,
 * but WITHOUT ANY WARRANTY; without even the implied warranty of
 * MERCHANTABILITY or FITNESS FOR A PARTICULAR PURPOSE.  See the GNU
 * Library General Public License for more details.
 *
 * You should have received a copy of the GNU Library General Public
 * License along with this library; if not, write to the
 * Free Software Foundation, Inc., 59 Temple Place - Suite 330,
 * Boston, MA 02111-1307, USA.
 */

/**
 * SECTION:element-playbin
 *
 * Playbin provides a stand-alone everything-in-one abstraction for an
 * audio and/or video player.
 *
 * Playbin can handle both audio and video files and features
 * <itemizedlist>
 * <listitem>
 * automatic file type recognition and based on that automatic
 * selection and usage of the right audio/video/subtitle demuxers/decoders
 * </listitem>
 * <listitem>
 * visualisations for audio files
 * </listitem>
 * <listitem>
 * subtitle support for video files. Subtitles can be store in external
 * files.
 * </listitem>
 * <listitem>
 * stream selection between different video/audio/subtitles streams
 * </listitem>
 * <listitem>
 * meta info (tag) extraction
 * </listitem>
 * <listitem>
 * easy access to the last video sample
 * </listitem>
 * <listitem>
 * buffering when playing streams over a network
 * </listitem>
 * <listitem>
 * volume control with mute option
 * </listitem>
 * </itemizedlist>
 *
 * <refsect2>
 * <title>Usage</title>
 * <para>
 * A playbin element can be created just like any other element using
 * gst_element_factory_make(). The file/URI to play should be set via the #GstPlayBin:uri
 * property. This must be an absolute URI, relative file paths are not allowed.
 * Example URIs are file:///home/joe/movie.avi or http://www.joedoe.com/foo.ogg
 *
 * Playbin is a #GstPipeline. It will notify the application of everything
 * that's happening (errors, end of stream, tags found, state changes, etc.)
 * by posting messages on its #GstBus. The application needs to watch the
 * bus.
 *
 * Playback can be initiated by setting the element to PLAYING state using
 * gst_element_set_state(). Note that the state change will take place in
 * the background in a separate thread, when the function returns playback
 * is probably not happening yet and any errors might not have occured yet.
 * Applications using playbin should ideally be written to deal with things
 * completely asynchroneous.
 *
 * When playback has finished (an EOS message has been received on the bus)
 * or an error has occured (an ERROR message has been received on the bus) or
 * the user wants to play a different track, playbin should be set back to
 * READY or NULL state, then the #GstPlayBin:uri property should be set to the
 * new location and then playbin be set to PLAYING state again.
 *
 * Seeking can be done using gst_element_seek_simple() or gst_element_seek()
 * on the playbin element. Again, the seek will not be executed
 * instantaneously, but will be done in a background thread. When the seek
 * call returns the seek will most likely still be in process. An application
 * may wait for the seek to finish (or fail) using gst_element_get_state() with
 * -1 as the timeout, but this will block the user interface and is not
 * recommended at all.
 *
 * Applications may query the current position and duration of the stream
 * via gst_element_query_position() and gst_element_query_duration() and
 * setting the format passed to GST_FORMAT_TIME. If the query was successful,
 * the duration or position will have been returned in units of nanoseconds.
 * </para>
 * </refsect2>
 * <refsect2>
 * <title>Advanced Usage: specifying the audio and video sink</title>
 * <para>
 * By default, if no audio sink or video sink has been specified via the
 * #GstPlayBin:audio-sink or #GstPlayBin:video-sink property, playbin will use the autoaudiosink
 * and autovideosink elements to find the first-best available output method.
 * This should work in most cases, but is not always desirable. Often either
 * the user or application might want to specify more explicitly what to use
 * for audio and video output.
 *
 * If the application wants more control over how audio or video should be
 * output, it may create the audio/video sink elements itself (for example
 * using gst_element_factory_make()) and provide them to playbin using the
 * #GstPlayBin:audio-sink or #GstPlayBin:video-sink property.
 *
 * GNOME-based applications, for example, will usually want to create
 * gconfaudiosink and gconfvideosink elements and make playbin use those,
 * so that output happens to whatever the user has configured in the GNOME
 * Multimedia System Selector configuration dialog.
 *
 * The sink elements do not necessarily need to be ready-made sinks. It is
 * possible to create container elements that look like a sink to playbin,
 * but in reality contain a number of custom elements linked together. This
 * can be achieved by creating a #GstBin and putting elements in there and
 * linking them, and then creating a sink #GstGhostPad for the bin and pointing
 * it to the sink pad of the first element within the bin. This can be used
 * for a number of purposes, for example to force output to a particular
 * format or to modify or observe the data before it is output.
 *
 * It is also possible to 'suppress' audio and/or video output by using
 * 'fakesink' elements (or capture it from there using the fakesink element's
 * "handoff" signal, which, nota bene, is fired from the streaming thread!).
 * </para>
 * </refsect2>
 * <refsect2>
 * <title>Retrieving Tags and Other Meta Data</title>
 * <para>
 * Most of the common meta data (artist, title, etc.) can be retrieved by
 * watching for TAG messages on the pipeline's bus (see above).
 *
 * Other more specific meta information like width/height/framerate of video
 * streams or samplerate/number of channels of audio streams can be obtained
 * from the negotiated caps on the sink pads of the sinks.
 * </para>
 * </refsect2>
 * <refsect2>
 * <title>Buffering</title>
 * Playbin handles buffering automatically for the most part, but applications
 * need to handle parts of the buffering process as well. Whenever playbin is
 * buffering, it will post BUFFERING messages on the bus with a percentage
 * value that shows the progress of the buffering process. Applications need
 * to set playbin to PLAYING or PAUSED state in response to these messages.
 * They may also want to convey the buffering progress to the user in some
 * way. Here is how to extract the percentage information from the message
 * (requires GStreamer >= 0.10.11):
 * |[
 * switch (GST_MESSAGE_TYPE (msg)) {
 *   case GST_MESSAGE_BUFFERING: {
 *     gint percent = 0;
 *     gst_message_parse_buffering (msg, &amp;percent);
 *     g_print ("Buffering (%%u percent done)", percent);
 *     break;
 *   }
 *   ...
 * }
 * ]|
 * Note that applications should keep/set the pipeline in the PAUSED state when
 * a BUFFERING message is received with a buffer percent value < 100 and set
 * the pipeline back to PLAYING state when a BUFFERING message with a value
 * of 100 percent is received (if PLAYING is the desired state, that is).
 * </refsect2>
 * <refsect2>
 * <title>Embedding the video window in your application</title>
 * By default, playbin (or rather the video sinks used) will create their own
 * window. Applications will usually want to force output to a window of their
 * own, however. This can be done using the #GstXOverlay interface, which most
 * video sinks implement. See the documentation there for more details.
 * </refsect2>
 * <refsect2>
 * <title>Specifying which CD/DVD device to use</title>
 * The device to use for CDs/DVDs needs to be set on the source element
 * playbin creates before it is opened. The only way to do this at the moment
 * is to connect to playbin's "notify::source" signal, which will be emitted
 * by playbin when it has created the source element for a particular URI.
 * In the signal callback you can check if the source element has a "device"
 * property and set it appropriately. In future ways might be added to specify
 * the device as part of the URI, but at the time of writing this is not
 * possible yet.
 * </refsect2>
 * <refsect2>
 * <title>Handling redirects</title>
 * <para>
 * Some elements may post 'redirect' messages on the bus to tell the
 * application to open another location. These are element messages containing
 * a structure named 'redirect' along with a 'new-location' field of string
 * type. The new location may be a relative or an absolute URI. Examples
 * for such redirects can be found in many quicktime movie trailers.
 * </para>
 * </refsect2>
 * <refsect2>
 * <title>Examples</title>
 * |[
 * gst-launch -v playbin uri=file:///path/to/somefile.avi
 * ]| This will play back the given AVI video file, given that the video and
 * audio decoders required to decode the content are installed. Since no
 * special audio sink or video sink is supplied (not possible via gst-launch),
 * playbin will try to find a suitable audio and video sink automatically
 * using the autoaudiosink and autovideosink elements.
 * |[
 * gst-launch -v playbin uri=cdda://4
 * ]| This will play back track 4 on an audio CD in your disc drive (assuming
 * the drive is detected automatically by the plugin).
 * |[
 * gst-launch -v playbin uri=dvd://1
 * ]| This will play back title 1 of a DVD in your disc drive (assuming
 * the drive is detected automatically by the plugin).
 * </refsect2>
 */

#ifdef HAVE_CONFIG_H
#include "config.h"
#endif

#include <string.h>
#include <gst/gst.h>

#include <gst/gst-i18n-plugin.h>
#include <gst/pbutils/pbutils.h>
#include <gst/audio/streamvolume.h>

#include "gstplay-enum.h"
#include "gstplay-marshal.h"
#include "gstplayback.h"
#include "gstplaysink.h"
#include "gstsubtitleoverlay.h"

GST_DEBUG_CATEGORY_STATIC (gst_play_bin_debug);
#define GST_CAT_DEFAULT gst_play_bin_debug

#define GST_TYPE_PLAY_BIN               (gst_play_bin_get_type())
#define GST_PLAY_BIN(obj)               (G_TYPE_CHECK_INSTANCE_CAST((obj),GST_TYPE_PLAY_BIN,GstPlayBin))
#define GST_PLAY_BIN_CLASS(klass)       (G_TYPE_CHECK_CLASS_CAST((klass),GST_TYPE_PLAY_BIN,GstPlayBinClass))
#define GST_IS_PLAY_BIN(obj)            (G_TYPE_CHECK_INSTANCE_TYPE((obj),GST_TYPE_PLAY_BIN))
#define GST_IS_PLAY_BIN_CLASS(klass)    (G_TYPE_CHECK_CLASS_TYPE((klass),GST_TYPE_PLAY_BIN))

#define VOLUME_MAX_DOUBLE 10.0

typedef struct _GstPlayBin GstPlayBin;
typedef struct _GstPlayBinClass GstPlayBinClass;
typedef struct _GstSourceGroup GstSourceGroup;
typedef struct _GstSourceSelect GstSourceSelect;

typedef GstCaps *(*SourceSelectGetMediaCapsFunc) (void);

/* has the info for a selector and provides the link to the sink */
struct _GstSourceSelect
{
  const gchar *media_list[8];   /* the media types for the selector */
  SourceSelectGetMediaCapsFunc get_media_caps;  /* more complex caps for the selector */
  GstPlaySinkType type;         /* the sink pad type of the selector */

  GstElement *selector;         /* the selector */
  GPtrArray *channels;
  GstPad *srcpad;               /* the source pad of the selector */
  GstPad *sinkpad;              /* the sinkpad of the sink when the selector
                                 * is linked
                                 */
  GstEvent *sinkpad_delayed_event;
  gulong sinkpad_data_probe;
  gulong block_id;
};

#define GST_SOURCE_GROUP_GET_LOCK(group) (((GstSourceGroup*)(group))->lock)
#define GST_SOURCE_GROUP_LOCK(group) (g_mutex_lock (GST_SOURCE_GROUP_GET_LOCK(group)))
#define GST_SOURCE_GROUP_UNLOCK(group) (g_mutex_unlock (GST_SOURCE_GROUP_GET_LOCK(group)))

enum
{
  PLAYBIN_STREAM_AUDIO = 0,
  PLAYBIN_STREAM_VIDEO,
  PLAYBIN_STREAM_TEXT,
  PLAYBIN_STREAM_LAST
};

/* a structure to hold the objects for decoding a uri and the subtitle uri
 */
struct _GstSourceGroup
{
  GstPlayBin *playbin;

  GMutex *lock;

  gboolean valid;               /* the group has valid info to start playback */
  gboolean active;              /* the group is active */

  /* properties */
  gchar *uri;
  gchar *suburi;
  GValueArray *streaminfo;
  GstElement *source;

  GPtrArray *video_channels;    /* links to selector pads */
  GPtrArray *audio_channels;    /* links to selector pads */
  GPtrArray *text_channels;     /* links to selector pads */

  GstElement *audio_sink;       /* autoplugged audio and video sinks */
  GstElement *video_sink;

  /* uridecodebins for uri and subtitle uri */
  GstElement *uridecodebin;
  GstElement *suburidecodebin;
  gint pending;
  gboolean sub_pending;

  gulong pad_added_id;
  gulong pad_removed_id;
  gulong no_more_pads_id;
  gulong notify_source_id;
  gulong drained_id;
  gulong autoplug_factories_id;
  gulong autoplug_select_id;
  gulong autoplug_continue_id;

  gulong sub_pad_added_id;
  gulong sub_pad_removed_id;
  gulong sub_no_more_pads_id;
  gulong sub_autoplug_continue_id;

  gulong block_id;

  GMutex *stream_changed_pending_lock;
  GList *stream_changed_pending;

  /* selectors for different streams */
  GstSourceSelect selector[PLAYBIN_STREAM_LAST];
};

#define GST_PLAY_BIN_GET_LOCK(bin) (&((GstPlayBin*)(bin))->lock)
#define GST_PLAY_BIN_LOCK(bin) (g_static_rec_mutex_lock (GST_PLAY_BIN_GET_LOCK(bin)))
#define GST_PLAY_BIN_UNLOCK(bin) (g_static_rec_mutex_unlock (GST_PLAY_BIN_GET_LOCK(bin)))

/* lock to protect dynamic callbacks, like no-more-pads */
#define GST_PLAY_BIN_DYN_LOCK(bin)    g_mutex_lock ((bin)->dyn_lock)
#define GST_PLAY_BIN_DYN_UNLOCK(bin)  g_mutex_unlock ((bin)->dyn_lock)

/* lock for shutdown */
#define GST_PLAY_BIN_SHUTDOWN_LOCK(bin,label)           \
G_STMT_START {                                          \
  if (G_UNLIKELY (g_atomic_int_get (&bin->shutdown)))   \
    goto label;                                         \
  GST_PLAY_BIN_DYN_LOCK (bin);                          \
  if (G_UNLIKELY (g_atomic_int_get (&bin->shutdown))) { \
    GST_PLAY_BIN_DYN_UNLOCK (bin);                      \
    goto label;                                         \
  }                                                     \
} G_STMT_END

/* unlock for shutdown */
#define GST_PLAY_BIN_SHUTDOWN_UNLOCK(bin)         \
  GST_PLAY_BIN_DYN_UNLOCK (bin);                  \

/**
 * GstPlayBin:
 *
 * playbin element structure
 */
struct _GstPlayBin
{
  GstPipeline parent;

  GStaticRecMutex lock;         /* to protect group switching */

  /* the groups, we use a double buffer to switch between current and next */
  GstSourceGroup groups[2];     /* array with group info */
  GstSourceGroup *curr_group;   /* pointer to the currently playing group */
  GstSourceGroup *next_group;   /* pointer to the next group */

  /* properties */
  guint64 connection_speed;     /* connection speed in bits/sec (0 = unknown) */
  gint current_video;           /* the currently selected stream */
  gint current_audio;           /* the currently selected stream */
  gint current_text;            /* the currently selected stream */

  guint64 buffer_duration;      /* When buffering, the max buffer duration (ns) */
  guint buffer_size;            /* When buffering, the max buffer size (bytes) */

  /* our play sink */
  GstPlaySink *playsink;

  /* the last activated source */
  GstElement *source;

  /* lock protecting dynamic adding/removing */
  GMutex *dyn_lock;
  /* if we are shutting down or not */
  gint shutdown;

  GMutex *elements_lock;
  guint32 elements_cookie;
  GList *elements;              /* factories we can use for selecting elements */

  gboolean have_selector;       /* set to FALSE when we fail to create an
                                 * input-selector, so that we only post a
                                 * warning once */

  GstElement *audio_sink;       /* configured audio sink, or NULL      */
  GstElement *video_sink;       /* configured video sink, or NULL      */
  GstElement *text_sink;        /* configured text sink, or NULL       */

  struct
  {
    gboolean valid;
    GstFormat format;
    gint64 duration;
  } duration[5];                /* cached durations */

  guint64 ring_buffer_max_size; /* 0 means disabled */
};

struct _GstPlayBinClass
{
  GstPipelineClass parent_class;

  /* notify app that the current uri finished decoding and it is possible to
   * queue a new one for gapless playback */
  void (*about_to_finish) (GstPlayBin * playbin);

  /* notify app that number of audio/video/text streams changed */
  void (*video_changed) (GstPlayBin * playbin);
  void (*audio_changed) (GstPlayBin * playbin);
  void (*text_changed) (GstPlayBin * playbin);

  /* notify app that the tags of audio/video/text streams changed */
  void (*video_tags_changed) (GstPlayBin * playbin, gint stream);
  void (*audio_tags_changed) (GstPlayBin * playbin, gint stream);
  void (*text_tags_changed) (GstPlayBin * playbin, gint stream);

  /* get audio/video/text tags for a stream */
  GstTagList *(*get_video_tags) (GstPlayBin * playbin, gint stream);
  GstTagList *(*get_audio_tags) (GstPlayBin * playbin, gint stream);
  GstTagList *(*get_text_tags) (GstPlayBin * playbin, gint stream);

  /* get the last video sample and convert it to the given caps */
  GstSample *(*convert_sample) (GstPlayBin * playbin, GstCaps * caps);

  /* get audio/video/text pad for a stream */
  GstPad *(*get_video_pad) (GstPlayBin * playbin, gint stream);
  GstPad *(*get_audio_pad) (GstPlayBin * playbin, gint stream);
  GstPad *(*get_text_pad) (GstPlayBin * playbin, gint stream);
};

/* props */
#define DEFAULT_URI               NULL
#define DEFAULT_SUBURI            NULL
#define DEFAULT_SOURCE            NULL
#define DEFAULT_FLAGS             GST_PLAY_FLAG_AUDIO | GST_PLAY_FLAG_VIDEO | GST_PLAY_FLAG_TEXT | \
                                  GST_PLAY_FLAG_SOFT_VOLUME
#define DEFAULT_N_VIDEO           0
#define DEFAULT_CURRENT_VIDEO     -1
#define DEFAULT_N_AUDIO           0
#define DEFAULT_CURRENT_AUDIO     -1
#define DEFAULT_N_TEXT            0
#define DEFAULT_CURRENT_TEXT      -1
#define DEFAULT_SUBTITLE_ENCODING NULL
#define DEFAULT_AUDIO_SINK        NULL
#define DEFAULT_VIDEO_SINK        NULL
#define DEFAULT_VIS_PLUGIN        NULL
#define DEFAULT_TEXT_SINK         NULL
#define DEFAULT_VOLUME            1.0
#define DEFAULT_MUTE              FALSE
#define DEFAULT_FRAME             NULL
#define DEFAULT_FONT_DESC         NULL
#define DEFAULT_CONNECTION_SPEED  0
#define DEFAULT_BUFFER_DURATION   -1
#define DEFAULT_BUFFER_SIZE       -1
#define DEFAULT_RING_BUFFER_MAX_SIZE 0

enum
{
  PROP_0,
  PROP_URI,
  PROP_SUBURI,
  PROP_SOURCE,
  PROP_FLAGS,
  PROP_N_VIDEO,
  PROP_CURRENT_VIDEO,
  PROP_N_AUDIO,
  PROP_CURRENT_AUDIO,
  PROP_N_TEXT,
  PROP_CURRENT_TEXT,
  PROP_SUBTITLE_ENCODING,
  PROP_AUDIO_SINK,
  PROP_VIDEO_SINK,
  PROP_VIS_PLUGIN,
  PROP_TEXT_SINK,
  PROP_VOLUME,
  PROP_MUTE,
  PROP_SAMPLE,
  PROP_FONT_DESC,
  PROP_CONNECTION_SPEED,
  PROP_BUFFER_SIZE,
  PROP_BUFFER_DURATION,
  PROP_AV_OFFSET,
  PROP_RING_BUFFER_MAX_SIZE,
  PROP_LAST
};

/* signals */
enum
{
  SIGNAL_ABOUT_TO_FINISH,
  SIGNAL_CONVERT_SAMPLE,
  SIGNAL_VIDEO_CHANGED,
  SIGNAL_AUDIO_CHANGED,
  SIGNAL_TEXT_CHANGED,
  SIGNAL_VIDEO_TAGS_CHANGED,
  SIGNAL_AUDIO_TAGS_CHANGED,
  SIGNAL_TEXT_TAGS_CHANGED,
  SIGNAL_GET_VIDEO_TAGS,
  SIGNAL_GET_AUDIO_TAGS,
  SIGNAL_GET_TEXT_TAGS,
  SIGNAL_GET_VIDEO_PAD,
  SIGNAL_GET_AUDIO_PAD,
  SIGNAL_GET_TEXT_PAD,
  SIGNAL_SOURCE_SETUP,
  LAST_SIGNAL
};

static void gst_play_bin_class_init (GstPlayBinClass * klass);
static void gst_play_bin_init (GstPlayBin * playbin);
static void gst_play_bin_finalize (GObject * object);

static void gst_play_bin_set_property (GObject * object, guint prop_id,
    const GValue * value, GParamSpec * spec);
static void gst_play_bin_get_property (GObject * object, guint prop_id,
    GValue * value, GParamSpec * spec);

static GstStateChangeReturn gst_play_bin_change_state (GstElement * element,
    GstStateChange transition);

static void gst_play_bin_handle_message (GstBin * bin, GstMessage * message);
static gboolean gst_play_bin_query (GstElement * element, GstQuery * query);

static GstTagList *gst_play_bin_get_video_tags (GstPlayBin * playbin,
    gint stream);
static GstTagList *gst_play_bin_get_audio_tags (GstPlayBin * playbin,
    gint stream);
static GstTagList *gst_play_bin_get_text_tags (GstPlayBin * playbin,
    gint stream);

static GstSample *gst_play_bin_convert_sample (GstPlayBin * playbin,
    GstCaps * caps);

static GstPad *gst_play_bin_get_video_pad (GstPlayBin * playbin, gint stream);
static GstPad *gst_play_bin_get_audio_pad (GstPlayBin * playbin, gint stream);
static GstPad *gst_play_bin_get_text_pad (GstPlayBin * playbin, gint stream);

static gboolean setup_next_source (GstPlayBin * playbin, GstState target);

static void no_more_pads_cb (GstElement * decodebin, GstSourceGroup * group);
static void pad_removed_cb (GstElement * decodebin, GstPad * pad,
    GstSourceGroup * group);

static void gst_play_bin_suburidecodebin_block (GstSourceGroup * group,
    GstElement * suburidecodebin, gboolean block);
static void gst_play_bin_suburidecodebin_seek_to_start (GstElement *
    suburidecodebin);

static GstElementClass *parent_class;

static guint gst_play_bin_signals[LAST_SIGNAL] = { 0 };

#define REMOVE_SIGNAL(obj,id)            \
if (id) {                                \
  g_signal_handler_disconnect (obj, id); \
  id = 0;                                \
}

static GType
gst_play_bin_get_type (void)
{
  static GType gst_play_bin_type = 0;

  if (!gst_play_bin_type) {
    static const GTypeInfo gst_play_bin_info = {
      sizeof (GstPlayBinClass),
      NULL,
      NULL,
      (GClassInitFunc) gst_play_bin_class_init,
      NULL,
      NULL,
      sizeof (GstPlayBin),
      0,
      (GInstanceInitFunc) gst_play_bin_init,
      NULL
    };
    static const GInterfaceInfo svol_info = {
      NULL, NULL, NULL
    };

    gst_play_bin_type = g_type_register_static (GST_TYPE_PIPELINE,
        "GstPlayBin", &gst_play_bin_info, 0);

    g_type_add_interface_static (gst_play_bin_type, GST_TYPE_STREAM_VOLUME,
        &svol_info);
  }

  return gst_play_bin_type;
}

static void
gst_play_bin_class_init (GstPlayBinClass * klass)
{
  GObjectClass *gobject_klass;
  GstElementClass *gstelement_klass;
  GstBinClass *gstbin_klass;

  gobject_klass = (GObjectClass *) klass;
  gstelement_klass = (GstElementClass *) klass;
  gstbin_klass = (GstBinClass *) klass;

  parent_class = g_type_class_peek_parent (klass);

  gobject_klass->set_property = gst_play_bin_set_property;
  gobject_klass->get_property = gst_play_bin_get_property;

  gobject_klass->finalize = gst_play_bin_finalize;

  /**
   * GstPlayBin:uri
   *
   * Set the next URI that playbin will play. This property can be set from the
   * about-to-finish signal to queue the next media file.
   */
  g_object_class_install_property (gobject_klass, PROP_URI,
      g_param_spec_string ("uri", "URI", "URI of the media to play",
          NULL, G_PARAM_READWRITE | G_PARAM_STATIC_STRINGS));

  /**
   * GstPlayBin:suburi
   *
   * Set the next subtitle URI that playbin will play. This property can be
   * set from the about-to-finish signal to queue the next subtitle media file.
   */
  g_object_class_install_property (gobject_klass, PROP_SUBURI,
      g_param_spec_string ("suburi", ".sub-URI", "Optional URI of a subtitle",
          NULL, G_PARAM_READWRITE | G_PARAM_STATIC_STRINGS));

  g_object_class_install_property (gobject_klass, PROP_SOURCE,
      g_param_spec_object ("source", "Source", "Source element",
          GST_TYPE_ELEMENT, G_PARAM_READABLE | G_PARAM_STATIC_STRINGS));

  /**
   * GstPlayBin:flags
   *
   * Control the behaviour of playbin.
   */
  g_object_class_install_property (gobject_klass, PROP_FLAGS,
      g_param_spec_flags ("flags", "Flags", "Flags to control behaviour",
          GST_TYPE_PLAY_FLAGS, DEFAULT_FLAGS,
          G_PARAM_READWRITE | G_PARAM_STATIC_STRINGS));

  /**
   * GstPlayBin:n-video
   *
   * Get the total number of available video streams.
   */
  g_object_class_install_property (gobject_klass, PROP_N_VIDEO,
      g_param_spec_int ("n-video", "Number Video",
          "Total number of video streams", 0, G_MAXINT, 0,
          G_PARAM_READABLE | G_PARAM_STATIC_STRINGS));
  /**
   * GstPlayBin:current-video
   *
   * Get or set the currently playing video stream. By default the first video
   * stream with data is played.
   */
  g_object_class_install_property (gobject_klass, PROP_CURRENT_VIDEO,
      g_param_spec_int ("current-video", "Current Video",
          "Currently playing video stream (-1 = auto)",
          -1, G_MAXINT, -1, G_PARAM_READWRITE | G_PARAM_STATIC_STRINGS));
  /**
   * GstPlayBin:n-audio
   *
   * Get the total number of available audio streams.
   */
  g_object_class_install_property (gobject_klass, PROP_N_AUDIO,
      g_param_spec_int ("n-audio", "Number Audio",
          "Total number of audio streams", 0, G_MAXINT, 0,
          G_PARAM_READABLE | G_PARAM_STATIC_STRINGS));
  /**
   * GstPlayBin:current-audio
   *
   * Get or set the currently playing audio stream. By default the first audio
   * stream with data is played.
   */
  g_object_class_install_property (gobject_klass, PROP_CURRENT_AUDIO,
      g_param_spec_int ("current-audio", "Current audio",
          "Currently playing audio stream (-1 = auto)",
          -1, G_MAXINT, -1, G_PARAM_READWRITE | G_PARAM_STATIC_STRINGS));
  /**
   * GstPlayBin:n-text
   *
   * Get the total number of available subtitle streams.
   */
  g_object_class_install_property (gobject_klass, PROP_N_TEXT,
      g_param_spec_int ("n-text", "Number Text",
          "Total number of text streams", 0, G_MAXINT, 0,
          G_PARAM_READABLE | G_PARAM_STATIC_STRINGS));
  /**
   * GstPlayBin:current-text:
   *
   * Get or set the currently playing subtitle stream. By default the first
   * subtitle stream with data is played.
   */
  g_object_class_install_property (gobject_klass, PROP_CURRENT_TEXT,
      g_param_spec_int ("current-text", "Current Text",
          "Currently playing text stream (-1 = auto)",
          -1, G_MAXINT, -1, G_PARAM_READWRITE | G_PARAM_STATIC_STRINGS));

  g_object_class_install_property (gobject_klass, PROP_SUBTITLE_ENCODING,
      g_param_spec_string ("subtitle-encoding", "subtitle encoding",
          "Encoding to assume if input subtitles are not in UTF-8 encoding. "
          "If not set, the GST_SUBTITLE_ENCODING environment variable will "
          "be checked for an encoding to use. If that is not set either, "
          "ISO-8859-15 will be assumed.", NULL,
          G_PARAM_READWRITE | G_PARAM_STATIC_STRINGS));

  g_object_class_install_property (gobject_klass, PROP_VIDEO_SINK,
      g_param_spec_object ("video-sink", "Video Sink",
          "the video output element to use (NULL = default sink)",
          GST_TYPE_ELEMENT, G_PARAM_READWRITE | G_PARAM_STATIC_STRINGS));
  g_object_class_install_property (gobject_klass, PROP_AUDIO_SINK,
      g_param_spec_object ("audio-sink", "Audio Sink",
          "the audio output element to use (NULL = default sink)",
          GST_TYPE_ELEMENT, G_PARAM_READWRITE | G_PARAM_STATIC_STRINGS));
  g_object_class_install_property (gobject_klass, PROP_VIS_PLUGIN,
      g_param_spec_object ("vis-plugin", "Vis plugin",
          "the visualization element to use (NULL = default)",
          GST_TYPE_ELEMENT, G_PARAM_READWRITE | G_PARAM_STATIC_STRINGS));
  g_object_class_install_property (gobject_klass, PROP_TEXT_SINK,
      g_param_spec_object ("text-sink", "Text plugin",
          "the text output element to use (NULL = default textoverlay)",
          GST_TYPE_ELEMENT, G_PARAM_READWRITE | G_PARAM_STATIC_STRINGS));

  /**
   * GstPlayBin:volume:
   *
   * Get or set the current audio stream volume. 1.0 means 100%,
   * 0.0 means mute. This uses a linear volume scale.
   *
   */
  g_object_class_install_property (gobject_klass, PROP_VOLUME,
      g_param_spec_double ("volume", "Volume", "The audio volume, 1.0=100%",
          0.0, VOLUME_MAX_DOUBLE, 1.0,
          G_PARAM_READWRITE | G_PARAM_STATIC_STRINGS));
  g_object_class_install_property (gobject_klass, PROP_MUTE,
      g_param_spec_boolean ("mute", "Mute",
          "Mute the audio channel without changing the volume", FALSE,
          G_PARAM_READWRITE | G_PARAM_STATIC_STRINGS));

  /**
   * GstPlayBin:sample:
   * @playbin: a #GstPlayBin
   *
   * Get the currently rendered or prerolled sample in the video sink.
   * The #GstCaps in the sample will describe the format of the buffer.
   */
  g_object_class_install_property (gobject_klass, PROP_SAMPLE,
      g_param_spec_boxed ("sample", "Sample",
          "The last sample (NULL = no video available)",
          GST_TYPE_SAMPLE, G_PARAM_READABLE | G_PARAM_STATIC_STRINGS));

  g_object_class_install_property (gobject_klass, PROP_FONT_DESC,
      g_param_spec_string ("subtitle-font-desc",
          "Subtitle font description",
          "Pango font description of font "
          "to be used for subtitle rendering", NULL,
          G_PARAM_WRITABLE | G_PARAM_STATIC_STRINGS));

  g_object_class_install_property (gobject_klass, PROP_CONNECTION_SPEED,
      g_param_spec_uint64 ("connection-speed", "Connection Speed",
          "Network connection speed in kbps (0 = unknown)",
          0, G_MAXUINT64 / 1000, DEFAULT_CONNECTION_SPEED,
          G_PARAM_READWRITE | G_PARAM_STATIC_STRINGS));

  g_object_class_install_property (gobject_klass, PROP_BUFFER_SIZE,
      g_param_spec_int ("buffer-size", "Buffer size (bytes)",
          "Buffer size when buffering network streams",
          -1, G_MAXINT, DEFAULT_BUFFER_SIZE,
          G_PARAM_READWRITE | G_PARAM_STATIC_STRINGS));
  g_object_class_install_property (gobject_klass, PROP_BUFFER_DURATION,
      g_param_spec_int64 ("buffer-duration", "Buffer duration (ns)",
          "Buffer duration when buffering network streams",
          -1, G_MAXINT64, DEFAULT_BUFFER_DURATION,
          G_PARAM_READWRITE | G_PARAM_STATIC_STRINGS));
  /**
   * GstPlayBin:av-offset:
   *
   * Control the synchronisation offset between the audio and video streams.
   * Positive values make the audio ahead of the video and negative values make
   * the audio go behind the video.
   *
   * Since: 0.10.30
   */
  g_object_class_install_property (gobject_klass, PROP_AV_OFFSET,
      g_param_spec_int64 ("av-offset", "AV Offset",
          "The synchronisation offset between audio and video in nanoseconds",
          G_MININT64, G_MAXINT64, 0,
          G_PARAM_READWRITE | G_PARAM_STATIC_STRINGS));

  /**
   * GstQueue2:ring-buffer-max-size
   *
   * The maximum size of the ring buffer in bytes. If set to 0, the ring
   * buffer is disabled. Default 0.
   *
   * Since: 0.10.31
   */
  g_object_class_install_property (gobject_klass, PROP_RING_BUFFER_MAX_SIZE,
      g_param_spec_uint64 ("ring-buffer-max-size",
          "Max. ring buffer size (bytes)",
          "Max. amount of data in the ring buffer (bytes, 0 = ring buffer disabled)",
          0, G_MAXUINT, DEFAULT_RING_BUFFER_MAX_SIZE,
          G_PARAM_READWRITE | G_PARAM_STATIC_STRINGS));

  /**
   * GstPlayBin::about-to-finish
   * @playbin: a #GstPlayBin
   *
   * This signal is emitted when the current uri is about to finish. You can
   * set the uri and suburi to make sure that playback continues.
   *
   * This signal is emitted from the context of a GStreamer streaming thread.
   */
  gst_play_bin_signals[SIGNAL_ABOUT_TO_FINISH] =
      g_signal_new ("about-to-finish", G_TYPE_FROM_CLASS (klass),
      G_SIGNAL_RUN_LAST,
      G_STRUCT_OFFSET (GstPlayBinClass, about_to_finish), NULL, NULL,
      gst_marshal_VOID__VOID, G_TYPE_NONE, 0, G_TYPE_NONE);

  /**
   * GstPlayBin::video-changed
   * @playbin: a #GstPlayBin
   *
   * This signal is emitted whenever the number or order of the video
   * streams has changed. The application will most likely want to select
   * a new video stream.
   *
   * This signal is usually emitted from the context of a GStreamer streaming
   * thread. You can use gst_message_new_application() and
   * gst_element_post_message() to notify your application's main thread.
   */
  /* FIXME 0.11: turn video-changed signal into message? */
  gst_play_bin_signals[SIGNAL_VIDEO_CHANGED] =
      g_signal_new ("video-changed", G_TYPE_FROM_CLASS (klass),
      G_SIGNAL_RUN_LAST,
      G_STRUCT_OFFSET (GstPlayBinClass, video_changed), NULL, NULL,
      gst_marshal_VOID__VOID, G_TYPE_NONE, 0, G_TYPE_NONE);
  /**
   * GstPlayBin::audio-changed
   * @playbin: a #GstPlayBin
   *
   * This signal is emitted whenever the number or order of the audio
   * streams has changed. The application will most likely want to select
   * a new audio stream.
   *
   * This signal may be emitted from the context of a GStreamer streaming thread.
   * You can use gst_message_new_application() and gst_element_post_message()
   * to notify your application's main thread.
   */
  /* FIXME 0.11: turn audio-changed signal into message? */
  gst_play_bin_signals[SIGNAL_AUDIO_CHANGED] =
      g_signal_new ("audio-changed", G_TYPE_FROM_CLASS (klass),
      G_SIGNAL_RUN_LAST,
      G_STRUCT_OFFSET (GstPlayBinClass, audio_changed), NULL, NULL,
      gst_marshal_VOID__VOID, G_TYPE_NONE, 0, G_TYPE_NONE);
  /**
   * GstPlayBin::text-changed
   * @playbin: a #GstPlayBin
   *
   * This signal is emitted whenever the number or order of the text
   * streams has changed. The application will most likely want to select
   * a new text stream.
   *
   * This signal may be emitted from the context of a GStreamer streaming thread.
   * You can use gst_message_new_application() and gst_element_post_message()
   * to notify your application's main thread.
   */
  /* FIXME 0.11: turn text-changed signal into message? */
  gst_play_bin_signals[SIGNAL_TEXT_CHANGED] =
      g_signal_new ("text-changed", G_TYPE_FROM_CLASS (klass),
      G_SIGNAL_RUN_LAST,
      G_STRUCT_OFFSET (GstPlayBinClass, text_changed), NULL, NULL,
      gst_marshal_VOID__VOID, G_TYPE_NONE, 0, G_TYPE_NONE);

  /**
   * GstPlayBin::video-tags-changed
   * @playbin: a #GstPlayBin
   * @stream: stream index with changed tags
   *
   * This signal is emitted whenever the tags of a video stream have changed.
   * The application will most likely want to get the new tags.
   *
   * This signal may be emitted from the context of a GStreamer streaming thread.
   * You can use gst_message_new_application() and gst_element_post_message()
   * to notify your application's main thread.
   *
   * Since: 0.10.24
   */
  gst_play_bin_signals[SIGNAL_VIDEO_TAGS_CHANGED] =
      g_signal_new ("video-tags-changed", G_TYPE_FROM_CLASS (klass),
      G_SIGNAL_RUN_LAST,
      G_STRUCT_OFFSET (GstPlayBinClass, video_tags_changed), NULL, NULL,
      gst_marshal_VOID__INT, G_TYPE_NONE, 1, G_TYPE_INT);

  /**
   * GstPlayBin::audio-tags-changed
   * @playbin: a #GstPlayBin
   * @stream: stream index with changed tags
   *
   * This signal is emitted whenever the tags of an audio stream have changed.
   * The application will most likely want to get the new tags.
   *
   * This signal may be emitted from the context of a GStreamer streaming thread.
   * You can use gst_message_new_application() and gst_element_post_message()
   * to notify your application's main thread.
   *
   * Since: 0.10.24
   */
  gst_play_bin_signals[SIGNAL_AUDIO_TAGS_CHANGED] =
      g_signal_new ("audio-tags-changed", G_TYPE_FROM_CLASS (klass),
      G_SIGNAL_RUN_LAST,
      G_STRUCT_OFFSET (GstPlayBinClass, audio_tags_changed), NULL, NULL,
      gst_marshal_VOID__INT, G_TYPE_NONE, 1, G_TYPE_INT);

  /**
   * GstPlayBin::text-tags-changed
   * @playbin: a #GstPlayBin
   * @stream: stream index with changed tags
   *
   * This signal is emitted whenever the tags of a text stream have changed.
   * The application will most likely want to get the new tags.
   *
   * This signal may be emitted from the context of a GStreamer streaming thread.
   * You can use gst_message_new_application() and gst_element_post_message()
   * to notify your application's main thread.
   *
   * Since: 0.10.24
   */
  gst_play_bin_signals[SIGNAL_TEXT_TAGS_CHANGED] =
      g_signal_new ("text-tags-changed", G_TYPE_FROM_CLASS (klass),
      G_SIGNAL_RUN_LAST,
      G_STRUCT_OFFSET (GstPlayBinClass, text_tags_changed), NULL, NULL,
      gst_marshal_VOID__INT, G_TYPE_NONE, 1, G_TYPE_INT);

  /**
   * GstPlayBin::source-setup:
   * @playbin: a #GstPlayBin
   * @source: source element
   *
   * This signal is emitted after the source element has been created, so
   * it can be configured by setting additional properties (e.g. set a
   * proxy server for an http source, or set the device and read speed for
   * an audio cd source). This is functionally equivalent to connecting to
   * the notify::source signal, but more convenient.
   *
   * This signal is usually emitted from the context of a GStreamer streaming
   * thread.
   *
   * Since: 0.10.33
   */
  gst_play_bin_signals[SIGNAL_SOURCE_SETUP] =
      g_signal_new ("source-setup", G_TYPE_FROM_CLASS (klass),
      G_SIGNAL_RUN_LAST, 0, NULL, NULL,
      gst_marshal_VOID__OBJECT, G_TYPE_NONE, 1, GST_TYPE_ELEMENT);

  /**
   * GstPlayBin::get-video-tags
   * @playbin: a #GstPlayBin
   * @stream: a video stream number
   *
   * Action signal to retrieve the tags of a specific video stream number.
   * This information can be used to select a stream.
   *
   * Returns: a GstTagList with tags or NULL when the stream number does not
   * exist.
   */
  gst_play_bin_signals[SIGNAL_GET_VIDEO_TAGS] =
      g_signal_new ("get-video-tags", G_TYPE_FROM_CLASS (klass),
      G_SIGNAL_RUN_LAST | G_SIGNAL_ACTION,
      G_STRUCT_OFFSET (GstPlayBinClass, get_video_tags), NULL, NULL,
      gst_play_marshal_BOXED__INT, GST_TYPE_TAG_LIST, 1, G_TYPE_INT);
  /**
   * GstPlayBin::get-audio-tags
   * @playbin: a #GstPlayBin
   * @stream: an audio stream number
   *
   * Action signal to retrieve the tags of a specific audio stream number.
   * This information can be used to select a stream.
   *
   * Returns: a GstTagList with tags or NULL when the stream number does not
   * exist.
   */
  gst_play_bin_signals[SIGNAL_GET_AUDIO_TAGS] =
      g_signal_new ("get-audio-tags", G_TYPE_FROM_CLASS (klass),
      G_SIGNAL_RUN_LAST | G_SIGNAL_ACTION,
      G_STRUCT_OFFSET (GstPlayBinClass, get_audio_tags), NULL, NULL,
      gst_play_marshal_BOXED__INT, GST_TYPE_TAG_LIST, 1, G_TYPE_INT);
  /**
   * GstPlayBin::get-text-tags
   * @playbin: a #GstPlayBin
   * @stream: a text stream number
   *
   * Action signal to retrieve the tags of a specific text stream number.
   * This information can be used to select a stream.
   *
   * Returns: a GstTagList with tags or NULL when the stream number does not
   * exist.
   */
  gst_play_bin_signals[SIGNAL_GET_TEXT_TAGS] =
      g_signal_new ("get-text-tags", G_TYPE_FROM_CLASS (klass),
      G_SIGNAL_RUN_LAST | G_SIGNAL_ACTION,
      G_STRUCT_OFFSET (GstPlayBinClass, get_text_tags), NULL, NULL,
      gst_play_marshal_BOXED__INT, GST_TYPE_TAG_LIST, 1, G_TYPE_INT);
  /**
   * GstPlayBin::convert-sample
   * @playbin: a #GstPlayBin
   * @caps: the target format of the frame
   *
   * Action signal to retrieve the currently playing video frame in the format
   * specified by @caps.
   * If @caps is %NULL, no conversion will be performed and this function is
   * equivalent to the #GstPlayBin::frame property.
   *
   * Returns: a #GstBuffer of the current video frame converted to #caps.
   * The caps on the buffer will describe the final layout of the buffer data.
   * %NULL is returned when no current buffer can be retrieved or when the
   * conversion failed.
   */
  gst_play_bin_signals[SIGNAL_CONVERT_SAMPLE] =
      g_signal_new ("convert-sample", G_TYPE_FROM_CLASS (klass),
      G_SIGNAL_RUN_LAST | G_SIGNAL_ACTION,
      G_STRUCT_OFFSET (GstPlayBinClass, convert_sample), NULL, NULL,
      gst_play_marshal_SAMPLE__BOXED, GST_TYPE_SAMPLE, 1, GST_TYPE_CAPS);

  /**
   * GstPlayBin::get-video-pad
   * @playbin: a #GstPlayBin
   * @stream: a video stream number
   *
   * Action signal to retrieve the stream-selector sinkpad for a specific
   * video stream.
   * This pad can be used for notifications of caps changes, stream-specific
   * queries, etc.
   *
   * Returns: a #GstPad, or NULL when the stream number does not exist.
   */
  gst_play_bin_signals[SIGNAL_GET_VIDEO_PAD] =
      g_signal_new ("get-video-pad", G_TYPE_FROM_CLASS (klass),
      G_SIGNAL_RUN_LAST | G_SIGNAL_ACTION,
      G_STRUCT_OFFSET (GstPlayBinClass, get_video_pad), NULL, NULL,
      gst_play_marshal_OBJECT__INT, GST_TYPE_PAD, 1, G_TYPE_INT);
  /**
   * GstPlayBin::get-audio-pad
   * @playbin: a #GstPlayBin
   * @stream: an audio stream number
   *
   * Action signal to retrieve the stream-selector sinkpad for a specific
   * audio stream.
   * This pad can be used for notifications of caps changes, stream-specific
   * queries, etc.
   *
   * Returns: a #GstPad, or NULL when the stream number does not exist.
   */
  gst_play_bin_signals[SIGNAL_GET_AUDIO_PAD] =
      g_signal_new ("get-audio-pad", G_TYPE_FROM_CLASS (klass),
      G_SIGNAL_RUN_LAST | G_SIGNAL_ACTION,
      G_STRUCT_OFFSET (GstPlayBinClass, get_audio_pad), NULL, NULL,
      gst_play_marshal_OBJECT__INT, GST_TYPE_PAD, 1, G_TYPE_INT);
  /**
   * GstPlayBin::get-text-pad
   * @playbin: a #GstPlayBin
   * @stream: a text stream number
   *
   * Action signal to retrieve the stream-selector sinkpad for a specific
   * text stream.
   * This pad can be used for notifications of caps changes, stream-specific
   * queries, etc.
   *
   * Returns: a #GstPad, or NULL when the stream number does not exist.
   */
  gst_play_bin_signals[SIGNAL_GET_TEXT_PAD] =
      g_signal_new ("get-text-pad", G_TYPE_FROM_CLASS (klass),
      G_SIGNAL_RUN_LAST | G_SIGNAL_ACTION,
      G_STRUCT_OFFSET (GstPlayBinClass, get_text_pad), NULL, NULL,
      gst_play_marshal_OBJECT__INT, GST_TYPE_PAD, 1, G_TYPE_INT);

  klass->get_video_tags = gst_play_bin_get_video_tags;
  klass->get_audio_tags = gst_play_bin_get_audio_tags;
  klass->get_text_tags = gst_play_bin_get_text_tags;

  klass->convert_sample = gst_play_bin_convert_sample;

  klass->get_video_pad = gst_play_bin_get_video_pad;
  klass->get_audio_pad = gst_play_bin_get_audio_pad;
  klass->get_text_pad = gst_play_bin_get_text_pad;

  gst_element_class_set_details_simple (gstelement_klass,
      "Player Bin 2", "Generic/Bin/Player",
      "Autoplug and play media from an uri",
      "Wim Taymans <wim.taymans@gmail.com>");

  gstelement_klass->change_state =
      GST_DEBUG_FUNCPTR (gst_play_bin_change_state);
  gstelement_klass->query = GST_DEBUG_FUNCPTR (gst_play_bin_query);

  gstbin_klass->handle_message =
      GST_DEBUG_FUNCPTR (gst_play_bin_handle_message);
}

static void
init_group (GstPlayBin * playbin, GstSourceGroup * group)
{
  int n;

  /* store the array for the different channels */
  group->video_channels = g_ptr_array_new ();
  group->audio_channels = g_ptr_array_new ();
  group->text_channels = g_ptr_array_new ();
  group->lock = g_mutex_new ();
  /* init selectors. The selector is found by finding the first prefix that
   * matches the media. */
  group->playbin = playbin;
  /* If you add any items to these lists, check that media_list[] is defined
   * above to be large enough to hold MAX(items)+1, so as to accomodate a
   * NULL terminator (set when the memory is zeroed on allocation) */
  group->selector[PLAYBIN_STREAM_AUDIO].media_list[0] = "audio/";
  group->selector[PLAYBIN_STREAM_AUDIO].type = GST_PLAY_SINK_TYPE_AUDIO;
  group->selector[PLAYBIN_STREAM_AUDIO].channels = group->audio_channels;
  group->selector[PLAYBIN_STREAM_VIDEO].media_list[0] = "video/";
  group->selector[PLAYBIN_STREAM_VIDEO].type = GST_PLAY_SINK_TYPE_VIDEO;
  group->selector[PLAYBIN_STREAM_VIDEO].channels = group->video_channels;
  group->selector[PLAYBIN_STREAM_TEXT].media_list[0] = "text/";
  group->selector[PLAYBIN_STREAM_TEXT].media_list[1] = "application/x-subtitle";
  group->selector[PLAYBIN_STREAM_TEXT].media_list[2] = "application/x-ssa";
  group->selector[PLAYBIN_STREAM_TEXT].media_list[3] = "application/x-ass";
  group->selector[PLAYBIN_STREAM_TEXT].media_list[4] = "video/x-dvd-subpicture";
  group->selector[PLAYBIN_STREAM_TEXT].media_list[5] = "subpicture/";
  group->selector[PLAYBIN_STREAM_TEXT].media_list[6] = "subtitle/";
  group->selector[PLAYBIN_STREAM_TEXT].get_media_caps =
      gst_subtitle_overlay_create_factory_caps;
  group->selector[PLAYBIN_STREAM_TEXT].type = GST_PLAY_SINK_TYPE_TEXT;
  group->selector[PLAYBIN_STREAM_TEXT].channels = group->text_channels;

  for (n = 0; n < PLAYBIN_STREAM_LAST; n++) {
    GstSourceSelect *select = &group->selector[n];
    select->sinkpad_delayed_event = NULL;
    select->sinkpad_data_probe = 0;
  }
}

static void
free_group (GstPlayBin * playbin, GstSourceGroup * group)
{
  int n;

  for (n = 0; n < PLAYBIN_STREAM_LAST; n++) {
    GstSourceSelect *select = &group->selector[n];
    if (select->sinkpad && select->sinkpad_data_probe)
      gst_pad_remove_probe (select->sinkpad, select->sinkpad_data_probe);
    if (select->sinkpad_delayed_event)
      gst_event_unref (select->sinkpad_delayed_event);
  }

  g_free (group->uri);
  g_free (group->suburi);
  g_ptr_array_free (group->video_channels, TRUE);
  g_ptr_array_free (group->audio_channels, TRUE);
  g_ptr_array_free (group->text_channels, TRUE);

  g_mutex_free (group->lock);
  if (group->audio_sink) {
    if (group->audio_sink != playbin->audio_sink)
      gst_element_set_state (group->audio_sink, GST_STATE_NULL);
    gst_object_unref (group->audio_sink);
  }
  group->audio_sink = NULL;
  if (group->video_sink) {
    if (group->video_sink != playbin->video_sink)
      gst_element_set_state (group->video_sink, GST_STATE_NULL);
    gst_object_unref (group->video_sink);
  }
  group->video_sink = NULL;

  g_list_free (group->stream_changed_pending);
  group->stream_changed_pending = NULL;

  if (group->stream_changed_pending_lock)
    g_mutex_free (group->stream_changed_pending_lock);
  group->stream_changed_pending_lock = NULL;
}

static void
notify_volume_cb (GObject * selector, GParamSpec * pspec, GstPlayBin * playbin)
{
  g_object_notify (G_OBJECT (playbin), "volume");
}

static void
notify_mute_cb (GObject * selector, GParamSpec * pspec, GstPlayBin * playbin)
{
  g_object_notify (G_OBJECT (playbin), "mute");
}

/* Must be called with elements lock! */
static void
gst_play_bin_update_elements_list (GstPlayBin * playbin)
{
  GList *res, *tmp;

  if (!playbin->elements ||
      playbin->elements_cookie !=
      gst_default_registry_get_feature_list_cookie ()) {
    if (playbin->elements)
      gst_plugin_feature_list_free (playbin->elements);
    res =
        gst_element_factory_list_get_elements
        (GST_ELEMENT_FACTORY_TYPE_DECODABLE, GST_RANK_MARGINAL);
    tmp =
        gst_element_factory_list_get_elements
        (GST_ELEMENT_FACTORY_TYPE_AUDIOVIDEO_SINKS, GST_RANK_MARGINAL);
    playbin->elements = g_list_concat (res, tmp);
    playbin->elements =
        g_list_sort (playbin->elements, gst_plugin_feature_rank_compare_func);
    playbin->elements_cookie = gst_default_registry_get_feature_list_cookie ();
  }
}

static void
gst_play_bin_init (GstPlayBin * playbin)
{
  g_static_rec_mutex_init (&playbin->lock);
  playbin->dyn_lock = g_mutex_new ();

  /* assume we can create a selector */
  playbin->have_selector = TRUE;

  /* init groups */
  playbin->curr_group = &playbin->groups[0];
  playbin->next_group = &playbin->groups[1];
  init_group (playbin, &playbin->groups[0]);
  init_group (playbin, &playbin->groups[1]);

  /* first filter out the interesting element factories */
  playbin->elements_lock = g_mutex_new ();

  /* add sink */
  playbin->playsink = g_object_new (GST_TYPE_PLAY_SINK, NULL);
  gst_bin_add (GST_BIN_CAST (playbin), GST_ELEMENT_CAST (playbin->playsink));
  gst_play_sink_set_flags (playbin->playsink, DEFAULT_FLAGS);
  /* Connect to notify::volume and notify::mute signals for proxying */
  g_signal_connect (playbin->playsink, "notify::volume",
      G_CALLBACK (notify_volume_cb), playbin);
  g_signal_connect (playbin->playsink, "notify::mute",
      G_CALLBACK (notify_mute_cb), playbin);

  playbin->current_video = DEFAULT_CURRENT_VIDEO;
  playbin->current_audio = DEFAULT_CURRENT_AUDIO;
  playbin->current_text = DEFAULT_CURRENT_TEXT;

  playbin->buffer_duration = DEFAULT_BUFFER_DURATION;
  playbin->buffer_size = DEFAULT_BUFFER_SIZE;
  playbin->ring_buffer_max_size = DEFAULT_RING_BUFFER_MAX_SIZE;
}

static void
gst_play_bin_finalize (GObject * object)
{
  GstPlayBin *playbin;

  playbin = GST_PLAY_BIN (object);

  free_group (playbin, &playbin->groups[0]);
  free_group (playbin, &playbin->groups[1]);

  if (playbin->source)
    gst_object_unref (playbin->source);
  if (playbin->video_sink) {
    gst_element_set_state (playbin->video_sink, GST_STATE_NULL);
    gst_object_unref (playbin->video_sink);
  }
  if (playbin->audio_sink) {
    gst_element_set_state (playbin->audio_sink, GST_STATE_NULL);
    gst_object_unref (playbin->audio_sink);
  }
  if (playbin->text_sink) {
    gst_element_set_state (playbin->text_sink, GST_STATE_NULL);
    gst_object_unref (playbin->text_sink);
  }

  if (playbin->elements)
    gst_plugin_feature_list_free (playbin->elements);

  g_static_rec_mutex_free (&playbin->lock);
  g_mutex_free (playbin->dyn_lock);
  g_mutex_free (playbin->elements_lock);

  G_OBJECT_CLASS (parent_class)->finalize (object);
}

static gboolean
gst_playbin_uri_is_valid (GstPlayBin * playbin, const gchar * uri)
{
  const gchar *c;

  GST_LOG_OBJECT (playbin, "checking uri '%s'", uri);

  /* this just checks the protocol */
  if (!gst_uri_is_valid (uri))
    return FALSE;

  for (c = uri; *c != '\0'; ++c) {
    if (!g_ascii_isprint (*c))
      goto invalid;
    if (*c == ' ')
      goto invalid;
  }

  return TRUE;

invalid:
  {
    GST_WARNING_OBJECT (playbin, "uri '%s' not valid, character #%u",
        uri, (guint) ((guintptr) c - (guintptr) uri));
    return FALSE;
  }
}

static void
gst_play_bin_set_uri (GstPlayBin * playbin, const gchar * uri)
{
  GstSourceGroup *group;

  if (uri == NULL) {
    g_warning ("cannot set NULL uri");
    return;
  }

  if (!gst_playbin_uri_is_valid (playbin, uri)) {
    if (g_str_has_prefix (uri, "file:")) {
      GST_WARNING_OBJECT (playbin, "not entirely correct file URI '%s' - make "
          "sure to escape spaces and non-ASCII characters properly and specify "
          "an absolute path. Use gst_filename_to_uri() to convert filenames "
          "to URIs", uri);
    } else {
      /* GST_ERROR_OBJECT (playbin, "malformed URI '%s'", uri); */
    }
  }

  GST_PLAY_BIN_LOCK (playbin);
  group = playbin->next_group;

  GST_SOURCE_GROUP_LOCK (group);
  /* store the uri in the next group we will play */
  g_free (group->uri);
  group->uri = g_strdup (uri);
  group->valid = TRUE;
  GST_SOURCE_GROUP_UNLOCK (group);

  GST_DEBUG ("set new uri to %s", uri);
  GST_PLAY_BIN_UNLOCK (playbin);
}

static void
gst_play_bin_set_suburi (GstPlayBin * playbin, const gchar * suburi)
{
  GstSourceGroup *group;

  GST_PLAY_BIN_LOCK (playbin);
  group = playbin->next_group;

  GST_SOURCE_GROUP_LOCK (group);
  g_free (group->suburi);
  group->suburi = g_strdup (suburi);
  GST_SOURCE_GROUP_UNLOCK (group);

  GST_DEBUG ("setting new .sub uri to %s", suburi);

  GST_PLAY_BIN_UNLOCK (playbin);
}

static void
gst_play_bin_set_flags (GstPlayBin * playbin, GstPlayFlags flags)
{
  gst_play_sink_set_flags (playbin->playsink, flags);
  gst_play_sink_reconfigure (playbin->playsink);
}

static GstPlayFlags
gst_play_bin_get_flags (GstPlayBin * playbin)
{
  GstPlayFlags flags;

  flags = gst_play_sink_get_flags (playbin->playsink);

  return flags;
}

/* get the currently playing group or if nothing is playing, the next
 * group. Must be called with the PLAY_BIN_LOCK. */
static GstSourceGroup *
get_group (GstPlayBin * playbin)
{
  GstSourceGroup *result;

  if (!(result = playbin->curr_group))
    result = playbin->next_group;

  return result;
}

static GstPad *
gst_play_bin_get_video_pad (GstPlayBin * playbin, gint stream)
{
  GstPad *sinkpad = NULL;
  GstSourceGroup *group;

  GST_PLAY_BIN_LOCK (playbin);
  group = get_group (playbin);
  if (stream < group->video_channels->len) {
    sinkpad = g_ptr_array_index (group->video_channels, stream);
    gst_object_ref (sinkpad);
  }
  GST_PLAY_BIN_UNLOCK (playbin);

  return sinkpad;
}

static GstPad *
gst_play_bin_get_audio_pad (GstPlayBin * playbin, gint stream)
{
  GstPad *sinkpad = NULL;
  GstSourceGroup *group;

  GST_PLAY_BIN_LOCK (playbin);
  group = get_group (playbin);
  if (stream < group->audio_channels->len) {
    sinkpad = g_ptr_array_index (group->audio_channels, stream);
    gst_object_ref (sinkpad);
  }
  GST_PLAY_BIN_UNLOCK (playbin);

  return sinkpad;
}

static GstPad *
gst_play_bin_get_text_pad (GstPlayBin * playbin, gint stream)
{
  GstPad *sinkpad = NULL;
  GstSourceGroup *group;

  GST_PLAY_BIN_LOCK (playbin);
  group = get_group (playbin);
  if (stream < group->text_channels->len) {
    sinkpad = g_ptr_array_index (group->text_channels, stream);
    gst_object_ref (sinkpad);
  }
  GST_PLAY_BIN_UNLOCK (playbin);

  return sinkpad;
}


static GstTagList *
get_tags (GstPlayBin * playbin, GPtrArray * channels, gint stream)
{
  GstTagList *result;
  GstPad *sinkpad;

  if (!channels || stream >= channels->len)
    return NULL;

  sinkpad = g_ptr_array_index (channels, stream);
  g_object_get (sinkpad, "tags", &result, NULL);

  return result;
}

static GstTagList *
gst_play_bin_get_video_tags (GstPlayBin * playbin, gint stream)
{
  GstTagList *result;
  GstSourceGroup *group;

  GST_PLAY_BIN_LOCK (playbin);
  group = get_group (playbin);
  result = get_tags (playbin, group->video_channels, stream);
  GST_PLAY_BIN_UNLOCK (playbin);

  return result;
}

static GstTagList *
gst_play_bin_get_audio_tags (GstPlayBin * playbin, gint stream)
{
  GstTagList *result;
  GstSourceGroup *group;

  GST_PLAY_BIN_LOCK (playbin);
  group = get_group (playbin);
  result = get_tags (playbin, group->audio_channels, stream);
  GST_PLAY_BIN_UNLOCK (playbin);

  return result;
}

static GstTagList *
gst_play_bin_get_text_tags (GstPlayBin * playbin, gint stream)
{
  GstTagList *result;
  GstSourceGroup *group;

  GST_PLAY_BIN_LOCK (playbin);
  group = get_group (playbin);
  result = get_tags (playbin, group->text_channels, stream);
  GST_PLAY_BIN_UNLOCK (playbin);

  return result;
}

static GstSample *
gst_play_bin_convert_sample (GstPlayBin * playbin, GstCaps * caps)
{
  return gst_play_sink_convert_sample (playbin->playsink, caps);
}

/* Returns current stream number, or -1 if none has been selected yet */
static int
get_current_stream_number (GstPlayBin * playbin, GPtrArray * channels)
{
  /* Internal API cleanup would make this easier... */
  int i;
  GstPad *pad, *current;
  GstObject *selector = NULL;
  int ret = -1;

  for (i = 0; i < channels->len; i++) {
    pad = g_ptr_array_index (channels, i);
    if ((selector = gst_pad_get_parent (pad))) {
      g_object_get (selector, "active-pad", &current, NULL);
      gst_object_unref (selector);

      if (pad == current) {
        gst_object_unref (current);
        ret = i;
        break;
      }

      if (current)
        gst_object_unref (current);
    }
  }

  return ret;
}

static gboolean
gst_play_bin_set_current_video_stream (GstPlayBin * playbin, gint stream)
{
  GstSourceGroup *group;
  GPtrArray *channels;
  GstPad *sinkpad;

  GST_PLAY_BIN_LOCK (playbin);

  GST_DEBUG_OBJECT (playbin, "Changing current video stream %d -> %d",
      playbin->current_video, stream);

  group = get_group (playbin);
  if (!(channels = group->video_channels))
    goto no_channels;

  if (stream == -1 || channels->len <= stream) {
    sinkpad = NULL;
  } else {
    /* take channel from selected stream */
    sinkpad = g_ptr_array_index (channels, stream);
  }

  if (sinkpad)
    gst_object_ref (sinkpad);
  GST_PLAY_BIN_UNLOCK (playbin);

  if (sinkpad) {
    GstObject *selector;

    if ((selector = gst_pad_get_parent (sinkpad))) {
      /* activate the selected pad */
      g_object_set (selector, "active-pad", sinkpad, NULL);
      gst_object_unref (selector);
    }
    gst_object_unref (sinkpad);
  }
  return TRUE;

no_channels:
  {
    GST_PLAY_BIN_UNLOCK (playbin);
    GST_DEBUG_OBJECT (playbin, "can't switch video, we have no channels");
    return FALSE;
  }
}

static gboolean
gst_play_bin_set_current_audio_stream (GstPlayBin * playbin, gint stream)
{
  GstSourceGroup *group;
  GPtrArray *channels;
  GstPad *sinkpad;

  GST_PLAY_BIN_LOCK (playbin);

  GST_DEBUG_OBJECT (playbin, "Changing current audio stream %d -> %d",
      playbin->current_audio, stream);

  group = get_group (playbin);
  if (!(channels = group->audio_channels))
    goto no_channels;

  if (stream == -1 || channels->len <= stream) {
    sinkpad = NULL;
  } else {
    /* take channel from selected stream */
    sinkpad = g_ptr_array_index (channels, stream);
  }

  if (sinkpad)
    gst_object_ref (sinkpad);
  GST_PLAY_BIN_UNLOCK (playbin);

  if (sinkpad) {
    GstObject *selector;

    if ((selector = gst_pad_get_parent (sinkpad))) {
      /* activate the selected pad */
      g_object_set (selector, "active-pad", sinkpad, NULL);
      gst_object_unref (selector);
    }
    gst_object_unref (sinkpad);
  }
  return TRUE;

no_channels:
  {
    GST_PLAY_BIN_UNLOCK (playbin);
    GST_DEBUG_OBJECT (playbin, "can't switch audio, we have no channels");
    return FALSE;
  }
}

static void
gst_play_bin_suburidecodebin_seek_to_start (GstElement * suburidecodebin)
{
  GstIterator *it = gst_element_iterate_src_pads (suburidecodebin);
  GstPad *sinkpad;
  GValue item = { 0, };

  if (it && gst_iterator_next (it, &item) == GST_ITERATOR_OK
      && ((sinkpad = g_value_get_object (&item)) != NULL)) {
    GstEvent *event;

    event =
        gst_event_new_seek (1.0, GST_FORMAT_BYTES, GST_SEEK_FLAG_NONE,
        GST_SEEK_TYPE_SET, 0, GST_SEEK_TYPE_NONE, -1);
    if (!gst_pad_send_event (sinkpad, event)) {
      event =
          gst_event_new_seek (1.0, GST_FORMAT_TIME, GST_SEEK_FLAG_NONE,
          GST_SEEK_TYPE_SET, 0, GST_SEEK_TYPE_NONE, -1);
      if (!gst_pad_send_event (sinkpad, event))
        GST_DEBUG_OBJECT (suburidecodebin, "Seeking to the beginning failed!");
    }

    g_value_unset (&item);
  }

  if (it)
    gst_iterator_free (it);
}

static void
gst_play_bin_suburidecodebin_block (GstSourceGroup * group,
    GstElement * suburidecodebin, gboolean block)
{
  GstIterator *it = gst_element_iterate_src_pads (suburidecodebin);
  gboolean done = FALSE;
  GValue item = { 0, };

  GST_DEBUG_OBJECT (suburidecodebin, "Blocking suburidecodebin: %d", block);

  if (!it)
    return;
  while (!done) {
    GstPad *sinkpad;

    switch (gst_iterator_next (it, &item)) {
      case GST_ITERATOR_OK:
        sinkpad = g_value_get_object (&item);
        if (block) {
          group->block_id =
              gst_pad_add_probe (sinkpad, GST_PAD_PROBE_TYPE_BLOCK_DOWNSTREAM,
              NULL, NULL, NULL);
        } else if (group->block_id) {
          gst_pad_remove_probe (sinkpad, group->block_id);
          group->block_id = 0;
        }
        g_value_reset (&item);
        break;
      case GST_ITERATOR_DONE:
        done = TRUE;
        break;
      case GST_ITERATOR_RESYNC:
        gst_iterator_resync (it);
        break;
      case GST_ITERATOR_ERROR:
        done = TRUE;
        break;
    }
  }
  g_value_unset (&item);
  gst_iterator_free (it);
}

static gboolean
gst_play_bin_set_current_text_stream (GstPlayBin * playbin, gint stream)
{
  GstSourceGroup *group;
  GPtrArray *channels;
  GstPad *sinkpad;

  GST_PLAY_BIN_LOCK (playbin);

  GST_DEBUG_OBJECT (playbin, "Changing current text stream %d -> %d",
      playbin->current_text, stream);

  group = get_group (playbin);
  if (!(channels = group->text_channels))
    goto no_channels;

  if (stream == -1 || channels->len <= stream) {
    sinkpad = NULL;
  } else {
    /* take channel from selected stream */
    sinkpad = g_ptr_array_index (channels, stream);
  }

  if (sinkpad)
    gst_object_ref (sinkpad);
  GST_PLAY_BIN_UNLOCK (playbin);

  if (sinkpad) {
    GstObject *selector;

    if ((selector = gst_pad_get_parent (sinkpad))) {
      GstPad *old_sinkpad;

      g_object_get (selector, "active-pad", &old_sinkpad, NULL);

      if (old_sinkpad != sinkpad) {
        gboolean need_unblock, need_block, need_seek;
        GstPad *src, *peer = NULL, *oldpeer = NULL;
        GstElement *parent_element = NULL, *old_parent_element = NULL;

        /* Now check if we need to seek the suburidecodebin to the beginning
         * or if we need to block all suburidecodebin sinkpads or if we need
         * to unblock all suburidecodebin sinkpads
         */
        if (sinkpad)
          peer = gst_pad_get_peer (sinkpad);
        if (old_sinkpad)
          oldpeer = gst_pad_get_peer (old_sinkpad);

        if (peer)
          parent_element = gst_pad_get_parent_element (peer);
        if (oldpeer)
          old_parent_element = gst_pad_get_parent_element (oldpeer);

        need_block = (old_parent_element == group->suburidecodebin
            && parent_element != old_parent_element);
        need_unblock = (parent_element == group->suburidecodebin
            && parent_element != old_parent_element);
        need_seek = (parent_element == group->suburidecodebin);

        if (peer)
          gst_object_unref (peer);
        if (oldpeer)
          gst_object_unref (oldpeer);
        if (parent_element)
          gst_object_unref (parent_element);
        if (old_parent_element)
          gst_object_unref (old_parent_element);

        /* Block all suburidecodebin sinkpads */
        if (need_block)
          gst_play_bin_suburidecodebin_block (group, group->suburidecodebin,
              TRUE);

        /* activate the selected pad */
        g_object_set (selector, "active-pad", sinkpad, NULL);

        src = gst_element_get_static_pad (GST_ELEMENT_CAST (selector), "src");
        peer = gst_pad_get_peer (src);
        if (peer) {
          GstStructure *s;
          GstEvent *event;
          /* Flush the subtitle renderer to remove any
           * currently displayed subtitles. This event will
           * never travel outside subtitleoverlay!
           */
          s = gst_structure_new_empty ("subtitleoverlay-flush-subtitle");
          event = gst_event_new_custom (GST_EVENT_CUSTOM_DOWNSTREAM_OOB, s);
          gst_pad_send_event (peer, event);
          gst_object_unref (peer);
        }
        gst_object_unref (src);

        /* Unblock pads if necessary */
        if (need_unblock)
          gst_play_bin_suburidecodebin_block (group, group->suburidecodebin,
              FALSE);

        /* seek to the beginning */
        if (need_seek)
          gst_play_bin_suburidecodebin_seek_to_start (group->suburidecodebin);
      }
      gst_object_unref (selector);

      if (old_sinkpad)
        gst_object_unref (old_sinkpad);
    }
    gst_object_unref (sinkpad);
  }
  return TRUE;

no_channels:
  {
    GST_PLAY_BIN_UNLOCK (playbin);
    return FALSE;
  }
}

static void
gst_play_bin_set_sink (GstPlayBin * playbin, GstElement ** elem,
    const gchar * dbg, GstElement * sink)
{
  GST_INFO_OBJECT (playbin, "Setting %s sink to %" GST_PTR_FORMAT, dbg, sink);

  GST_PLAY_BIN_LOCK (playbin);
  if (*elem != sink) {
    GstElement *old;

    old = *elem;
    if (sink)
      gst_object_ref_sink (sink);

    *elem = sink;
    if (old)
      gst_object_unref (old);
  }
  GST_LOG_OBJECT (playbin, "%s sink now %" GST_PTR_FORMAT, dbg, *elem);
  GST_PLAY_BIN_UNLOCK (playbin);
}

static void
gst_play_bin_set_encoding (GstPlayBin * playbin, const gchar * encoding)
{
  GstElement *elem;

  GST_PLAY_BIN_LOCK (playbin);

  /* set subtitles on all current and next decodebins. */
  if ((elem = playbin->groups[0].uridecodebin))
    g_object_set (G_OBJECT (elem), "subtitle-encoding", encoding, NULL);
  if ((elem = playbin->groups[0].suburidecodebin))
    g_object_set (G_OBJECT (elem), "subtitle-encoding", encoding, NULL);
  if ((elem = playbin->groups[1].uridecodebin))
    g_object_set (G_OBJECT (elem), "subtitle-encoding", encoding, NULL);
  if ((elem = playbin->groups[1].suburidecodebin))
    g_object_set (G_OBJECT (elem), "subtitle-encoding", encoding, NULL);

  gst_play_sink_set_subtitle_encoding (playbin->playsink, encoding);
  GST_PLAY_BIN_UNLOCK (playbin);
}

static void
gst_play_bin_set_property (GObject * object, guint prop_id,
    const GValue * value, GParamSpec * pspec)
{
  GstPlayBin *playbin = GST_PLAY_BIN (object);

  switch (prop_id) {
    case PROP_URI:
      gst_play_bin_set_uri (playbin, g_value_get_string (value));
      break;
    case PROP_SUBURI:
      gst_play_bin_set_suburi (playbin, g_value_get_string (value));
      break;
    case PROP_FLAGS:
      gst_play_bin_set_flags (playbin, g_value_get_flags (value));
      break;
    case PROP_CURRENT_VIDEO:
      gst_play_bin_set_current_video_stream (playbin, g_value_get_int (value));
      break;
    case PROP_CURRENT_AUDIO:
      gst_play_bin_set_current_audio_stream (playbin, g_value_get_int (value));
      break;
    case PROP_CURRENT_TEXT:
      gst_play_bin_set_current_text_stream (playbin, g_value_get_int (value));
      break;
    case PROP_SUBTITLE_ENCODING:
      gst_play_bin_set_encoding (playbin, g_value_get_string (value));
      break;
    case PROP_VIDEO_SINK:
      gst_play_bin_set_sink (playbin, &playbin->video_sink, "video",
          g_value_get_object (value));
      break;
    case PROP_AUDIO_SINK:
      gst_play_bin_set_sink (playbin, &playbin->audio_sink, "audio",
          g_value_get_object (value));
      break;
    case PROP_VIS_PLUGIN:
      gst_play_sink_set_vis_plugin (playbin->playsink,
          g_value_get_object (value));
      break;
    case PROP_TEXT_SINK:
      gst_play_bin_set_sink (playbin, &playbin->text_sink, "text",
          g_value_get_object (value));
      break;
    case PROP_VOLUME:
      gst_play_sink_set_volume (playbin->playsink, g_value_get_double (value));
      break;
    case PROP_MUTE:
      gst_play_sink_set_mute (playbin->playsink, g_value_get_boolean (value));
      break;
    case PROP_FONT_DESC:
      gst_play_sink_set_font_desc (playbin->playsink,
          g_value_get_string (value));
      break;
    case PROP_CONNECTION_SPEED:
      GST_PLAY_BIN_LOCK (playbin);
      playbin->connection_speed = g_value_get_uint64 (value) * 1000;
      GST_PLAY_BIN_UNLOCK (playbin);
      break;
    case PROP_BUFFER_SIZE:
      playbin->buffer_size = g_value_get_int (value);
      break;
    case PROP_BUFFER_DURATION:
      playbin->buffer_duration = g_value_get_int64 (value);
      break;
    case PROP_AV_OFFSET:
      gst_play_sink_set_av_offset (playbin->playsink,
          g_value_get_int64 (value));
      break;
    case PROP_RING_BUFFER_MAX_SIZE:
      playbin->ring_buffer_max_size = g_value_get_uint64 (value);
      break;
    default:
      G_OBJECT_WARN_INVALID_PROPERTY_ID (object, prop_id, pspec);
      break;
  }
}

static GstElement *
gst_play_bin_get_current_sink (GstPlayBin * playbin, GstElement ** elem,
    const gchar * dbg, GstPlaySinkType type)
{
  GstElement *sink = gst_play_sink_get_sink (playbin->playsink, type);

  GST_LOG_OBJECT (playbin, "play_sink_get_sink() returned %s sink %"
      GST_PTR_FORMAT ", the originally set %s sink is %" GST_PTR_FORMAT,
      dbg, sink, dbg, *elem);

  if (sink == NULL) {
    GST_PLAY_BIN_LOCK (playbin);
    if ((sink = *elem))
      gst_object_ref (sink);
    GST_PLAY_BIN_UNLOCK (playbin);
  }

  return sink;
}

static void
gst_play_bin_get_property (GObject * object, guint prop_id, GValue * value,
    GParamSpec * pspec)
{
  GstPlayBin *playbin = GST_PLAY_BIN (object);

  switch (prop_id) {
    case PROP_URI:
    {
      GstSourceGroup *group;

      GST_PLAY_BIN_LOCK (playbin);
      group = get_group (playbin);
      g_value_set_string (value, group->uri);
      GST_PLAY_BIN_UNLOCK (playbin);
      break;
    }
    case PROP_SUBURI:
    {
      GstSourceGroup *group;

      GST_PLAY_BIN_LOCK (playbin);
      group = get_group (playbin);
      g_value_set_string (value, group->suburi);
      GST_PLAY_BIN_UNLOCK (playbin);
      break;
    }
    case PROP_SOURCE:
    {
      GST_OBJECT_LOCK (playbin);
      g_value_set_object (value, playbin->source);
      GST_OBJECT_UNLOCK (playbin);
      break;
    }
    case PROP_FLAGS:
      g_value_set_flags (value, gst_play_bin_get_flags (playbin));
      break;
    case PROP_N_VIDEO:
    {
      GstSourceGroup *group;
      gint n_video;

      GST_PLAY_BIN_LOCK (playbin);
      group = get_group (playbin);
      n_video = (group->video_channels ? group->video_channels->len : 0);
      g_value_set_int (value, n_video);
      GST_PLAY_BIN_UNLOCK (playbin);
      break;
    }
    case PROP_CURRENT_VIDEO:
      GST_PLAY_BIN_LOCK (playbin);
      g_value_set_int (value, playbin->current_video);
      GST_PLAY_BIN_UNLOCK (playbin);
      break;
    case PROP_N_AUDIO:
    {
      GstSourceGroup *group;
      gint n_audio;

      GST_PLAY_BIN_LOCK (playbin);
      group = get_group (playbin);
      n_audio = (group->audio_channels ? group->audio_channels->len : 0);
      g_value_set_int (value, n_audio);
      GST_PLAY_BIN_UNLOCK (playbin);
      break;
    }
    case PROP_CURRENT_AUDIO:
      GST_PLAY_BIN_LOCK (playbin);
      g_value_set_int (value, playbin->current_audio);
      GST_PLAY_BIN_UNLOCK (playbin);
      break;
    case PROP_N_TEXT:
    {
      GstSourceGroup *group;
      gint n_text;

      GST_PLAY_BIN_LOCK (playbin);
      group = get_group (playbin);
      n_text = (group->text_channels ? group->text_channels->len : 0);
      g_value_set_int (value, n_text);
      GST_PLAY_BIN_UNLOCK (playbin);
      break;
    }
    case PROP_CURRENT_TEXT:
      GST_PLAY_BIN_LOCK (playbin);
      g_value_set_int (value, playbin->current_text);
      GST_PLAY_BIN_UNLOCK (playbin);
      break;
    case PROP_SUBTITLE_ENCODING:
      GST_PLAY_BIN_LOCK (playbin);
      g_value_take_string (value,
          gst_play_sink_get_subtitle_encoding (playbin->playsink));
      GST_PLAY_BIN_UNLOCK (playbin);
      break;
    case PROP_VIDEO_SINK:
      g_value_take_object (value,
          gst_play_bin_get_current_sink (playbin, &playbin->video_sink,
              "video", GST_PLAY_SINK_TYPE_VIDEO));
      break;
    case PROP_AUDIO_SINK:
      g_value_take_object (value,
          gst_play_bin_get_current_sink (playbin, &playbin->audio_sink,
              "audio", GST_PLAY_SINK_TYPE_AUDIO));
      break;
    case PROP_VIS_PLUGIN:
      g_value_take_object (value,
          gst_play_sink_get_vis_plugin (playbin->playsink));
      break;
    case PROP_TEXT_SINK:
      g_value_take_object (value,
          gst_play_bin_get_current_sink (playbin, &playbin->text_sink,
              "text", GST_PLAY_SINK_TYPE_TEXT));
      break;
    case PROP_VOLUME:
      g_value_set_double (value, gst_play_sink_get_volume (playbin->playsink));
      break;
    case PROP_MUTE:
      g_value_set_boolean (value, gst_play_sink_get_mute (playbin->playsink));
      break;
    case PROP_SAMPLE:
      gst_value_take_sample (value,
          gst_play_sink_get_last_sample (playbin->playsink));
      break;
    case PROP_FONT_DESC:
      g_value_take_string (value,
          gst_play_sink_get_font_desc (playbin->playsink));
      break;
    case PROP_CONNECTION_SPEED:
      GST_PLAY_BIN_LOCK (playbin);
      g_value_set_uint64 (value, playbin->connection_speed / 1000);
      GST_PLAY_BIN_UNLOCK (playbin);
      break;
    case PROP_BUFFER_SIZE:
      GST_OBJECT_LOCK (playbin);
      g_value_set_int (value, playbin->buffer_size);
      GST_OBJECT_UNLOCK (playbin);
      break;
    case PROP_BUFFER_DURATION:
      GST_OBJECT_LOCK (playbin);
      g_value_set_int64 (value, playbin->buffer_duration);
      GST_OBJECT_UNLOCK (playbin);
      break;
    case PROP_AV_OFFSET:
      g_value_set_int64 (value,
          gst_play_sink_get_av_offset (playbin->playsink));
      break;
    case PROP_RING_BUFFER_MAX_SIZE:
      g_value_set_uint64 (value, playbin->ring_buffer_max_size);
      break;
    default:
      G_OBJECT_WARN_INVALID_PROPERTY_ID (object, prop_id, pspec);
      break;
  }
}

static void
gst_play_bin_update_cached_duration_from_query (GstPlayBin * playbin,
    gboolean valid, GstQuery * query)
{
  GstFormat fmt;
  gint64 duration;
  gint i;

  GST_DEBUG_OBJECT (playbin, "Updating cached duration from query");
  gst_query_parse_duration (query, &fmt, &duration);

  for (i = 0; i < G_N_ELEMENTS (playbin->duration); i++) {
    if (playbin->duration[i].format == 0 || fmt == playbin->duration[i].format) {
      playbin->duration[i].valid = valid;
      playbin->duration[i].format = fmt;
      playbin->duration[i].duration = valid ? duration : -1;
      break;
    }
  }
}

static void
gst_play_bin_update_cached_duration (GstPlayBin * playbin)
{
  const GstFormat formats[] =
      { GST_FORMAT_TIME, GST_FORMAT_BYTES, GST_FORMAT_DEFAULT };
  gboolean ret;
  GstQuery *query;
  gint i;

  GST_DEBUG_OBJECT (playbin, "Updating cached durations before group switch");
  for (i = 0; i < G_N_ELEMENTS (formats); i++) {
    query = gst_query_new_duration (formats[i]);
    ret =
        GST_ELEMENT_CLASS (parent_class)->query (GST_ELEMENT_CAST (playbin),
        query);
    gst_play_bin_update_cached_duration_from_query (playbin, ret, query);
    gst_query_unref (query);
  }
}

static gboolean
gst_play_bin_query (GstElement * element, GstQuery * query)
{
  GstPlayBin *playbin = GST_PLAY_BIN (element);
  gboolean ret;

  /* During a group switch we shouldn't allow duration queries
   * because it's not clear if the old or new group's duration
   * is returned and if the sinks are already playing new data
   * or old data. See bug #585969
   *
   * While we're at it, also don't do any other queries during
   * a group switch or any other event that causes topology changes
   * by taking the playbin lock in any case.
   */
  GST_PLAY_BIN_LOCK (playbin);

  if (GST_QUERY_TYPE (query) == GST_QUERY_DURATION) {
    GstSourceGroup *group = playbin->curr_group;
    gboolean pending;

    GST_SOURCE_GROUP_LOCK (group);
    if (group->stream_changed_pending_lock) {
      g_mutex_lock (group->stream_changed_pending_lock);
      pending = group->pending || group->stream_changed_pending;
      g_mutex_unlock (group->stream_changed_pending_lock);
    } else {
      pending = group->pending;
    }
    if (pending) {
      GstFormat fmt;
      gint i;

      ret = FALSE;
      gst_query_parse_duration (query, &fmt, NULL);
      for (i = 0; i < G_N_ELEMENTS (playbin->duration); i++) {
        if (fmt == playbin->duration[i].format) {
          ret = playbin->duration[i].valid;
          gst_query_set_duration (query, fmt,
              (ret ? playbin->duration[i].duration : -1));
          break;
        }
      }
      /* if nothing cached yet, we might as well request duration,
       * such as during initial startup */
      if (ret) {
        GST_DEBUG_OBJECT (playbin,
            "Taking cached duration because of pending group switch: %d", ret);
        GST_SOURCE_GROUP_UNLOCK (group);
        GST_PLAY_BIN_UNLOCK (playbin);
        return ret;
      }
    }
    GST_SOURCE_GROUP_UNLOCK (group);
  }

  ret = GST_ELEMENT_CLASS (parent_class)->query (element, query);

  if (GST_QUERY_TYPE (query) == GST_QUERY_DURATION)
    gst_play_bin_update_cached_duration_from_query (playbin, ret, query);
  GST_PLAY_BIN_UNLOCK (playbin);

  return ret;
}

/* mime types we are not handling on purpose right now, don't post a
 * missing-plugin message for these */
static const gchar *blacklisted_mimes[] = {
  NULL
};

static void
gst_play_bin_handle_message (GstBin * bin, GstMessage * msg)
{
  GstPlayBin *playbin = GST_PLAY_BIN (bin);
  GstSourceGroup *group;

  if (gst_is_missing_plugin_message (msg)) {
    gchar *detail;
    guint i;

    detail = gst_missing_plugin_message_get_installer_detail (msg);
    for (i = 0; detail != NULL && blacklisted_mimes[i] != NULL; ++i) {
      if (strstr (detail, "|decoder-") && strstr (detail, blacklisted_mimes[i])) {
        GST_LOG_OBJECT (bin, "suppressing message %" GST_PTR_FORMAT, msg);
        gst_message_unref (msg);
        g_free (detail);
        return;
      }
    }
    g_free (detail);
  } else if (GST_MESSAGE_TYPE (msg) == GST_MESSAGE_ELEMENT) {
    const GstStructure *s = gst_message_get_structure (msg);

    /* Drop all stream-changed messages except the last one */
    if (strcmp ("playbin-stream-changed", gst_structure_get_name (s)) == 0) {
      guint32 seqnum = gst_message_get_seqnum (msg);
      GList *l, *l_prev;

      group = playbin->curr_group;
      g_mutex_lock (group->stream_changed_pending_lock);
      for (l = group->stream_changed_pending; l;) {
        guint32 l_seqnum = GPOINTER_TO_UINT (l->data);

        if (l_seqnum == seqnum) {
          l_prev = l;
          l = l->next;
          group->stream_changed_pending =
              g_list_delete_link (group->stream_changed_pending, l_prev);
          if (group->stream_changed_pending) {
            gst_message_unref (msg);
            msg = NULL;
            break;
          }
        } else {
          l = l->next;
        }
      }
      g_mutex_unlock (group->stream_changed_pending_lock);
    }
  } else if (GST_MESSAGE_TYPE (msg) == GST_MESSAGE_ASYNC_START ||
      GST_MESSAGE_TYPE (msg) == GST_MESSAGE_ASYNC_DONE) {
    GstObject *src = GST_OBJECT_CAST (msg->src);

    /* Ignore async state changes from the uridecodebin children,
     * see bug #602000. */
    group = playbin->curr_group;
    if (src && (group = playbin->curr_group) &&
        ((group->uridecodebin && src == GST_OBJECT_CAST (group->uridecodebin))
            || (group->suburidecodebin
                && src == GST_OBJECT_CAST (group->suburidecodebin)))) {
      GST_DEBUG_OBJECT (playbin,
          "Ignoring async state change of uridecodebin: %s",
          GST_OBJECT_NAME (src));
      gst_message_unref (msg);
      msg = NULL;
    }
  } else if (GST_MESSAGE_TYPE (msg) == GST_MESSAGE_ERROR) {
    /* If we get an error of the subtitle uridecodebin transform
     * them into warnings and disable the subtitles */
    group = playbin->curr_group;
    if (group && group->suburidecodebin) {
      if (G_UNLIKELY (gst_object_has_ancestor (msg->src, GST_OBJECT_CAST
                  (group->suburidecodebin)))) {
        GError *err;
        gchar *debug = NULL;
        GstMessage *new_msg;
        GstIterator *it;
        gboolean done = FALSE;
        GValue item = { 0, };

        gst_message_parse_error (msg, &err, &debug);
        new_msg = gst_message_new_warning (msg->src, err, debug);

        gst_message_unref (msg);
        g_error_free (err);
        g_free (debug);
        msg = new_msg;

        REMOVE_SIGNAL (group->suburidecodebin, group->sub_pad_added_id);
        REMOVE_SIGNAL (group->suburidecodebin, group->sub_pad_removed_id);
        REMOVE_SIGNAL (group->suburidecodebin, group->sub_no_more_pads_id);
        REMOVE_SIGNAL (group->suburidecodebin, group->sub_autoplug_continue_id);

        it = gst_element_iterate_src_pads (group->suburidecodebin);
        while (it && !done) {
          GstPad *p = NULL;
          GstIteratorResult res;

          res = gst_iterator_next (it, &item);

          switch (res) {
            case GST_ITERATOR_DONE:
              done = TRUE;
              break;
            case GST_ITERATOR_OK:
              p = g_value_get_object (&item);
              pad_removed_cb (NULL, p, group);
              g_value_reset (&item);
              break;

            case GST_ITERATOR_RESYNC:
              gst_iterator_resync (it);
              break;
            case GST_ITERATOR_ERROR:
              done = TRUE;
              break;
          }
        }
        g_value_unset (&item);
        if (it)
          gst_iterator_free (it);

        gst_object_ref (group->suburidecodebin);
        gst_bin_remove (bin, group->suburidecodebin);
        gst_element_set_locked_state (group->suburidecodebin, FALSE);

        if (group->sub_pending) {
          group->sub_pending = FALSE;
          no_more_pads_cb (NULL, group);
        }
      }
    }
  }

  if (msg)
    GST_BIN_CLASS (parent_class)->handle_message (bin, msg);
}

static void
selector_active_pad_changed (GObject * selector, GParamSpec * pspec,
    GstPlayBin * playbin)
{
  const gchar *property;
  GstSourceGroup *group;
  GstSourceSelect *select = NULL;
  int i;

  GST_PLAY_BIN_LOCK (playbin);
  group = get_group (playbin);

  for (i = 0; i < PLAYBIN_STREAM_LAST; i++) {
    if (selector == G_OBJECT (group->selector[i].selector)) {
      select = &group->selector[i];
    }
  }

  /* We got a pad-change after our group got switched out; no need to notify */
  if (!select) {
    GST_PLAY_BIN_UNLOCK (playbin);
    return;
  }

  switch (select->type) {
    case GST_PLAY_SINK_TYPE_VIDEO:
    case GST_PLAY_SINK_TYPE_VIDEO_RAW:
      property = "current-video";
      playbin->current_video = get_current_stream_number (playbin,
          group->video_channels);
      break;
    case GST_PLAY_SINK_TYPE_AUDIO:
    case GST_PLAY_SINK_TYPE_AUDIO_RAW:
      property = "current-audio";
      playbin->current_audio = get_current_stream_number (playbin,
          group->audio_channels);
      break;
    case GST_PLAY_SINK_TYPE_TEXT:
      property = "current-text";
      playbin->current_text = get_current_stream_number (playbin,
          group->text_channels);
      break;
    default:
      property = NULL;
  }
  GST_PLAY_BIN_UNLOCK (playbin);

  if (property)
    g_object_notify (G_OBJECT (playbin), property);
}

/* this callback sends a delayed event once the pad becomes unblocked */
static GstPadProbeReturn
stream_changed_data_probe (GstPad * pad, GstPadProbeInfo * info, gpointer data)
{
  GstMiniObject *object = GST_PAD_PROBE_INFO_DATA (info);
  GstSourceSelect *select = (GstSourceSelect *) data;
  GstEvent *e;

  /* we need do this just once, so cleanup first */
  gst_pad_remove_probe (pad, select->sinkpad_data_probe);
  select->sinkpad_data_probe = 0;
  e = select->sinkpad_delayed_event;
  select->sinkpad_delayed_event = NULL;

  /* really, this should not happen */
  if (!e) {
    GST_WARNING ("Data probed called, but no delayed event");
    return GST_PAD_PROBE_OK;
  }

  if (GST_IS_EVENT (object)
      && GST_EVENT_TYPE (GST_EVENT_CAST (object)) == GST_EVENT_SEGMENT) {
    /* push the event first, then send the delayed one */
    gst_event_ref (GST_EVENT_CAST (object));
    gst_pad_send_event (pad, GST_EVENT_CAST (object));
    gst_pad_send_event (pad, e);
    return GST_PAD_PROBE_DROP;
  } else {
    /* send delayed event, then allow the caller to go on */
    gst_pad_send_event (pad, e);
    return GST_PAD_PROBE_OK;
  }
}

/* helper function to lookup stuff in lists */
static gboolean
array_has_value (const gchar * values[], const gchar * value, gboolean exact)
{
  gint i;

  for (i = 0; values[i]; i++) {
    if (exact && !strcmp (value, values[i]))
      return TRUE;
    if (!exact && g_str_has_prefix (value, values[i]))
      return TRUE;
  }
  return FALSE;
}

typedef struct
{
  GstPlayBin *playbin;
  gint stream_id;
  GstPlaySinkType type;
} NotifyTagsData;

static void
notify_tags_cb (GObject * object, GParamSpec * pspec, gpointer user_data)
{
  NotifyTagsData *ntdata = (NotifyTagsData *) user_data;
  gint signal;

  GST_DEBUG_OBJECT (ntdata->playbin, "Tags on pad %" GST_PTR_FORMAT
      " with stream id %d and type %d have changed",
      object, ntdata->stream_id, ntdata->type);

  switch (ntdata->type) {
    case GST_PLAY_SINK_TYPE_VIDEO:
    case GST_PLAY_SINK_TYPE_VIDEO_RAW:
      signal = SIGNAL_VIDEO_TAGS_CHANGED;
      break;
    case GST_PLAY_SINK_TYPE_AUDIO:
    case GST_PLAY_SINK_TYPE_AUDIO_RAW:
      signal = SIGNAL_AUDIO_TAGS_CHANGED;
      break;
    case GST_PLAY_SINK_TYPE_TEXT:
      signal = SIGNAL_TEXT_TAGS_CHANGED;
      break;
    default:
      signal = -1;
      break;
  }

  if (signal >= 0)
    g_signal_emit (G_OBJECT (ntdata->playbin), gst_play_bin_signals[signal], 0,
        ntdata->stream_id);
}

/* this function is called when a new pad is added to decodebin. We check the
 * type of the pad and add it to the selector element of the group.
 */
static void
pad_added_cb (GstElement * decodebin, GstPad * pad, GstSourceGroup * group)
{
  GstPlayBin *playbin;
  GstCaps *caps;
  const GstStructure *s;
  const gchar *name;
  GstPad *sinkpad;
  GstPadLinkReturn res;
  GstSourceSelect *select = NULL;
  gint i, pass;
  gboolean changed = FALSE;

  playbin = group->playbin;

  caps = gst_pad_query_caps (pad, NULL);
  s = gst_caps_get_structure (caps, 0);
  name = gst_structure_get_name (s);

  GST_DEBUG_OBJECT (playbin,
      "pad %s:%s with caps %" GST_PTR_FORMAT " added in group %p",
      GST_DEBUG_PAD_NAME (pad), caps, group);

  /* major type of the pad, this determines the selector to use,
     try exact match first so we don't prematurely match video/
     for video/x-dvd-subpicture */
  for (pass = 0; !select && pass < 2; pass++) {
    for (i = 0; i < PLAYBIN_STREAM_LAST; i++) {
      if (array_has_value (group->selector[i].media_list, name, pass == 0)) {
        select = &group->selector[i];
        break;
      } else if (group->selector[i].get_media_caps) {
        GstCaps *media_caps = group->selector[i].get_media_caps ();

        if (media_caps && gst_caps_can_intersect (media_caps, caps)) {
          select = &group->selector[i];
          gst_caps_unref (media_caps);
          break;
        }
        gst_caps_unref (media_caps);
      }
    }
  }
  /* no selector found for the media type, don't bother linking it to a
   * selector. This will leave the pad unlinked and thus ignored. */
  if (select == NULL)
    goto unknown_type;

  GST_SOURCE_GROUP_LOCK (group);
  if (select->selector == NULL && playbin->have_selector) {
    /* no selector, create one */
    GST_DEBUG_OBJECT (playbin, "creating new input selector");
    select->selector = gst_element_factory_make ("input-selector", NULL);
    if (select->selector == NULL) {
      /* post the missing selector message only once */
      playbin->have_selector = FALSE;
      gst_element_post_message (GST_ELEMENT_CAST (playbin),
          gst_missing_element_message_new (GST_ELEMENT_CAST (playbin),
              "input-selector"));
      GST_ELEMENT_WARNING (playbin, CORE, MISSING_PLUGIN,
          (_("Missing element '%s' - check your GStreamer installation."),
              "input-selector"), (NULL));
    } else {
      g_object_set (select->selector, "sync-streams", TRUE, NULL);

      g_signal_connect (select->selector, "notify::active-pad",
          G_CALLBACK (selector_active_pad_changed), playbin);

      GST_DEBUG_OBJECT (playbin, "adding new selector %p", select->selector);
      gst_bin_add (GST_BIN_CAST (playbin), select->selector);
      gst_element_set_state (select->selector, GST_STATE_PAUSED);
    }
  }

  if (select->srcpad == NULL) {
    if (select->selector) {
      /* save source pad of the selector */
      select->srcpad = gst_element_get_static_pad (select->selector, "src");
    } else {
      /* no selector, use the pad as the source pad then */
      select->srcpad = gst_object_ref (pad);
    }

    /* block the selector srcpad. It's possible that multiple decodebins start
     * pushing data into the selectors before we have a chance to collect all
     * streams and connect the sinks, resulting in not-linked errors. After we
     * configured the sinks we will unblock them all. */
    GST_DEBUG_OBJECT (playbin, "blocking %" GST_PTR_FORMAT, select->srcpad);
    select->block_id =
        gst_pad_add_probe (select->srcpad, GST_PAD_PROBE_TYPE_BLOCK_DOWNSTREAM,
        NULL, NULL, NULL);
  }

  /* get sinkpad for the new stream */
  if (select->selector) {
    if ((sinkpad = gst_element_get_request_pad (select->selector, "sink_%u"))) {
      gulong notify_tags_handler = 0;
      NotifyTagsData *ntdata;

      GST_DEBUG_OBJECT (playbin, "got pad %s:%s from selector",
          GST_DEBUG_PAD_NAME (sinkpad));

      /* store the selector for the pad */
      g_object_set_data (G_OBJECT (sinkpad), "playbin.select", select);

      /* connect to the notify::tags signal for our
       * own *-tags-changed signals
       */
      ntdata = g_new0 (NotifyTagsData, 1);
      ntdata->playbin = playbin;
      ntdata->stream_id = select->channels->len;
      ntdata->type = select->type;

      notify_tags_handler =
          g_signal_connect_data (G_OBJECT (sinkpad), "notify::tags",
          G_CALLBACK (notify_tags_cb), ntdata, (GClosureNotify) g_free,
          (GConnectFlags) 0);
      g_object_set_data (G_OBJECT (sinkpad), "playbin.notify_tags_handler",
          (gpointer) (guintptr) notify_tags_handler);

      /* store the pad in the array */
      GST_DEBUG_OBJECT (playbin, "pad %p added to array", sinkpad);
      g_ptr_array_add (select->channels, sinkpad);

      res = gst_pad_link (pad, sinkpad);
      if (GST_PAD_LINK_FAILED (res))
        goto link_failed;

      /* store selector pad so we can release it */
      g_object_set_data (G_OBJECT (pad), "playbin.sinkpad", sinkpad);

      changed = TRUE;
      GST_DEBUG_OBJECT (playbin, "linked pad %s:%s to selector %p",
          GST_DEBUG_PAD_NAME (pad), select->selector);
    }
  } else {
    /* no selector, don't configure anything, we'll link the new pad directly to
     * the sink. */
    changed = FALSE;
    sinkpad = NULL;
  }
  GST_SOURCE_GROUP_UNLOCK (group);

  if (changed) {
    int signal;
    gboolean always_ok = (decodebin == group->suburidecodebin);

    switch (select->type) {
      case GST_PLAY_SINK_TYPE_VIDEO:
      case GST_PLAY_SINK_TYPE_VIDEO_RAW:
        /* we want to return NOT_LINKED for unselected pads but only for pads
         * from the normal uridecodebin. This makes sure that subtitle streams
         * are not raced past audio/video from decodebin's multiqueue.
         * For pads from suburidecodebin OK should always be returned, otherwise
         * it will most likely stop. */
        g_object_set (sinkpad, "always-ok", always_ok, NULL);
        signal = SIGNAL_VIDEO_CHANGED;
        break;
      case GST_PLAY_SINK_TYPE_AUDIO:
      case GST_PLAY_SINK_TYPE_AUDIO_RAW:
        g_object_set (sinkpad, "always-ok", always_ok, NULL);
        signal = SIGNAL_AUDIO_CHANGED;
        break;
      case GST_PLAY_SINK_TYPE_TEXT:
        g_object_set (sinkpad, "always-ok", always_ok, NULL);
        signal = SIGNAL_TEXT_CHANGED;
        break;
      default:
        signal = -1;
    }

    if (signal >= 0)
      g_signal_emit (G_OBJECT (playbin), gst_play_bin_signals[signal], 0, NULL);
  }

done:
  gst_caps_unref (caps);
  return;

  /* ERRORS */
unknown_type:
  {
    GST_ERROR_OBJECT (playbin, "unknown type %s for pad %s:%s",
        name, GST_DEBUG_PAD_NAME (pad));
    goto done;
  }
link_failed:
  {
    GST_ERROR_OBJECT (playbin,
        "failed to link pad %s:%s to selector, reason %d",
        GST_DEBUG_PAD_NAME (pad), res);
    GST_SOURCE_GROUP_UNLOCK (group);
    goto done;
  }
}

/* called when a pad is removed from the uridecodebin. We unlink the pad from
 * the selector. This will make the selector select a new pad. */
static void
pad_removed_cb (GstElement * decodebin, GstPad * pad, GstSourceGroup * group)
{
  GstPlayBin *playbin;
  GstPad *peer;
  GstElement *selector;
  GstSourceSelect *select;

  playbin = group->playbin;

  GST_DEBUG_OBJECT (playbin,
      "pad %s:%s removed from group %p", GST_DEBUG_PAD_NAME (pad), group);

  GST_SOURCE_GROUP_LOCK (group);
  /* get the selector sinkpad */
  if (!(peer = g_object_get_data (G_OBJECT (pad), "playbin.sinkpad")))
    goto not_linked;

  if ((select = g_object_get_data (G_OBJECT (peer), "playbin.select"))) {
    gulong notify_tags_handler;

    notify_tags_handler =
        (guintptr) g_object_get_data (G_OBJECT (peer),
        "playbin.notify_tags_handler");
    if (notify_tags_handler != 0)
      g_signal_handler_disconnect (G_OBJECT (peer), notify_tags_handler);
    g_object_set_data (G_OBJECT (peer), "playbin.notify_tags_handler", NULL);

    /* remove the pad from the array */
    g_ptr_array_remove (select->channels, peer);
    GST_DEBUG_OBJECT (playbin, "pad %p removed from array", peer);
  }

  /* unlink the pad now (can fail, the pad is unlinked before it's removed) */
  gst_pad_unlink (pad, peer);

  /* get selector, this can be NULL when the element is removing the pads
   * because it's being disposed. */
  selector = GST_ELEMENT_CAST (gst_pad_get_parent (peer));
  if (!selector) {
    gst_object_unref (peer);
    goto no_selector;
  }

  /* release the pad to the selector, this will make the selector choose a new
   * pad. */
  gst_element_release_request_pad (selector, peer);
  gst_object_unref (peer);

  gst_object_unref (selector);
  GST_SOURCE_GROUP_UNLOCK (group);

  return;

  /* ERRORS */
not_linked:
  {
    GST_DEBUG_OBJECT (playbin, "pad not linked");
    GST_SOURCE_GROUP_UNLOCK (group);
    return;
  }
no_selector:
  {
    GST_DEBUG_OBJECT (playbin, "selector not found");
    GST_SOURCE_GROUP_UNLOCK (group);
    return;
  }
}

/* we get called when all pads are available and we must connect the sinks to
 * them.
 * The main purpose of the code is to see if we have video/audio and subtitles
 * and pick the right pipelines to display them.
 *
 * The selectors installed on the group tell us about the presence of
 * audio/video and subtitle streams. This allows us to see if we need
 * visualisation, video or/and audio.
 */
static void
no_more_pads_cb (GstElement * decodebin, GstSourceGroup * group)
{
  GstPlayBin *playbin;
  GstPadLinkReturn res;
  gint i;
  gboolean configure;

  playbin = group->playbin;

  GST_DEBUG_OBJECT (playbin, "no more pads in group %p", group);

  GST_PLAY_BIN_SHUTDOWN_LOCK (playbin, shutdown);

  GST_SOURCE_GROUP_LOCK (group);
  for (i = 0; i < PLAYBIN_STREAM_LAST; i++) {
    GstSourceSelect *select = &group->selector[i];

    /* check if the specific media type was detected and thus has a selector
     * created for it. If there is the media type, get a sinkpad from the sink
     * and link it. We only do this if we have not yet requested the sinkpad
     * before. */
    if (select->srcpad && select->sinkpad == NULL) {
      GST_DEBUG_OBJECT (playbin, "requesting new sink pad %d", select->type);
      select->sinkpad =
          gst_play_sink_request_pad (playbin->playsink, select->type);

      res = gst_pad_link (select->srcpad, select->sinkpad);
      GST_DEBUG_OBJECT (playbin, "linked type %s, result: %d",
          select->media_list[0], res);
      if (res != GST_PAD_LINK_OK) {
        GST_ELEMENT_ERROR (playbin, CORE, PAD,
            ("Internal playbin error."),
            ("Failed to link selector to sink. Error %d", res));
      }
    }
  }
  GST_DEBUG_OBJECT (playbin, "pending %d > %d", group->pending,
      group->pending - 1);

  if (group->pending > 0)
    group->pending--;

  if (group->suburidecodebin == decodebin)
    group->sub_pending = FALSE;

  if (group->pending == 0) {
    /* we are the last group to complete, we will configure the output and then
     * signal the other waiters. */
    GST_LOG_OBJECT (playbin, "last group complete");
    configure = TRUE;
  } else {
    GST_LOG_OBJECT (playbin, "have more pending groups");
    configure = FALSE;
  }
  GST_SOURCE_GROUP_UNLOCK (group);

  if (configure) {
    /* if we have custom sinks, configure them now */
    GST_SOURCE_GROUP_LOCK (group);

    if (group->audio_sink) {
      GST_INFO_OBJECT (playbin, "setting custom audio sink %" GST_PTR_FORMAT,
          group->audio_sink);
      gst_play_sink_set_sink (playbin->playsink, GST_PLAY_SINK_TYPE_AUDIO,
          group->audio_sink);
    }

    if (group->video_sink) {
      GST_INFO_OBJECT (playbin, "setting custom video sink %" GST_PTR_FORMAT,
          group->video_sink);
      gst_play_sink_set_sink (playbin->playsink, GST_PLAY_SINK_TYPE_VIDEO,
          group->video_sink);
    }

    if (playbin->text_sink) {
      GST_INFO_OBJECT (playbin, "setting custom text sink %" GST_PTR_FORMAT,
          playbin->text_sink);
      gst_play_sink_set_sink (playbin->playsink, GST_PLAY_SINK_TYPE_TEXT,
          playbin->text_sink);
    }

    GST_SOURCE_GROUP_UNLOCK (group);

    /* signal the other decodebins that they can continue now. */
    GST_SOURCE_GROUP_LOCK (group);
    /* unblock all selectors */
    for (i = 0; i < PLAYBIN_STREAM_LAST; i++) {
      GstSourceSelect *select = &group->selector[i];

      /* All streamsynchronizer streams should see stream-changed message,
       * to arrange for blocking unblocking. */
      if (select->sinkpad) {
        GstStructure *s;
        GstMessage *msg;
        GstEvent *event;
        guint32 seqnum;

        s = gst_structure_new ("playbin-stream-changed", "uri", G_TYPE_STRING,
            group->uri, NULL);
        if (group->suburi)
          gst_structure_set (s, "suburi", G_TYPE_STRING, group->suburi, NULL);
        msg = gst_message_new_element (GST_OBJECT_CAST (playbin), s);
        seqnum = gst_message_get_seqnum (msg);
        event = gst_event_new_sink_message (msg);
        g_mutex_lock (group->stream_changed_pending_lock);
        group->stream_changed_pending =
            g_list_prepend (group->stream_changed_pending,
            GUINT_TO_POINTER (seqnum));

        /* remove any data probe we might have, and replace */
        if (select->sinkpad_delayed_event)
          gst_event_unref (select->sinkpad_delayed_event);
        select->sinkpad_delayed_event = event;
        if (select->sinkpad_data_probe)
          gst_pad_remove_probe (select->sinkpad, select->sinkpad_data_probe);

        /* we go to the trouble of setting a probe on the pad to send
           the playbin-stream-changed event as sending it here might
           find that the pad is blocked, so we'd block here, and the
           pad might not be linked yet. Additionally, sending it here
           apparently would be on the wrong thread */
        select->sinkpad_data_probe =
            gst_pad_add_probe (select->sinkpad,
            GST_PAD_PROBE_TYPE_DATA_DOWNSTREAM,
            stream_changed_data_probe, (gpointer) select, NULL);

        g_mutex_unlock (group->stream_changed_pending_lock);
        gst_message_unref (msg);
      }

      if (select->srcpad) {
        GST_DEBUG_OBJECT (playbin, "unblocking %" GST_PTR_FORMAT,
            select->srcpad);
        if (select->block_id) {
          gst_pad_remove_probe (select->srcpad, select->block_id);
          select->block_id = 0;
        }
      }
    }
    GST_SOURCE_GROUP_UNLOCK (group);
  }

  GST_PLAY_BIN_SHUTDOWN_UNLOCK (playbin);

  return;

shutdown:
  {
    GST_DEBUG ("ignoring, we are shutting down");
    /* Request a flushing pad from playsink that we then link to the selector.
     * Then we unblock the selectors so that they stop with a WRONG_STATE
     * instead of a NOT_LINKED error.
     */
    GST_SOURCE_GROUP_LOCK (group);
    for (i = 0; i < PLAYBIN_STREAM_LAST; i++) {
      GstSourceSelect *select = &group->selector[i];

      if (select->srcpad) {
        if (select->sinkpad == NULL) {
          GST_DEBUG_OBJECT (playbin, "requesting new flushing sink pad");
          select->sinkpad =
              gst_play_sink_request_pad (playbin->playsink,
              GST_PLAY_SINK_TYPE_FLUSHING);
          res = gst_pad_link (select->srcpad, select->sinkpad);
          GST_DEBUG_OBJECT (playbin, "linked flushing, result: %d", res);
        }
        GST_DEBUG_OBJECT (playbin, "unblocking %" GST_PTR_FORMAT,
            select->srcpad);
        if (select->block_id) {
          gst_pad_remove_probe (select->srcpad, select->block_id);
          select->block_id = 0;
        }
      }
    }
    GST_SOURCE_GROUP_UNLOCK (group);
    return;
  }
}

static void
drained_cb (GstElement * decodebin, GstSourceGroup * group)
{
  GstPlayBin *playbin;

  playbin = group->playbin;

  GST_DEBUG_OBJECT (playbin, "about to finish in group %p", group);

  /* after this call, we should have a next group to activate or we EOS */
  g_signal_emit (G_OBJECT (playbin),
      gst_play_bin_signals[SIGNAL_ABOUT_TO_FINISH], 0, NULL);

  /* now activate the next group. If the app did not set a uri, this will
   * fail and we can do EOS */
  setup_next_source (playbin, GST_STATE_PAUSED);
}

/* Like gst_element_factory_can_sink_any_caps() but doesn't
 * allow ANY caps on the sinkpad template */
static gboolean
_factory_can_sink_caps (GstElementFactory * factory, GstCaps * caps)
{
  const GList *templs;

  templs = gst_element_factory_get_static_pad_templates (factory);

  while (templs) {
    GstStaticPadTemplate *templ = (GstStaticPadTemplate *) templs->data;

    if (templ->direction == GST_PAD_SINK) {
      GstCaps *templcaps = gst_static_caps_get (&templ->static_caps);

      if (!gst_caps_is_any (templcaps)
          && gst_caps_can_intersect (templcaps, caps)) {
        gst_caps_unref (templcaps);
        return TRUE;
      }
      gst_caps_unref (templcaps);
    }
    templs = g_list_next (templs);
  }

  return FALSE;
}

/* Called when we must provide a list of factories to plug to @pad with @caps.
 * We first check if we have a sink that can handle the format and if we do, we
 * return NULL, to expose the pad. If we have no sink (or the sink does not
 * work), we return the list of elements that can connect. */
static GValueArray *
autoplug_factories_cb (GstElement * decodebin, GstPad * pad,
    GstCaps * caps, GstSourceGroup * group)
{
  GstPlayBin *playbin;
  GList *mylist, *tmp;
  GValueArray *result;

  playbin = group->playbin;

  GST_DEBUG_OBJECT (playbin, "factories group %p for %s:%s, %" GST_PTR_FORMAT,
      group, GST_DEBUG_PAD_NAME (pad), caps);

  /* filter out the elements based on the caps. */
  g_mutex_lock (playbin->elements_lock);
  gst_play_bin_update_elements_list (playbin);
  mylist =
      gst_element_factory_list_filter (playbin->elements, caps, GST_PAD_SINK,
      FALSE);
  g_mutex_unlock (playbin->elements_lock);

  GST_DEBUG_OBJECT (playbin, "found factories %p", mylist);
  GST_PLUGIN_FEATURE_LIST_DEBUG (mylist);

  /* 2 additional elements for the already set audio/video sinks */
  result = g_value_array_new (g_list_length (mylist) + 2);

  /* Check if we already have an audio/video sink and if this is the case
   * put it as the first element of the array */
  if (group->audio_sink) {
    GstElementFactory *factory = gst_element_get_factory (group->audio_sink);

    if (factory && _factory_can_sink_caps (factory, caps)) {
      GValue val = { 0, };

      g_value_init (&val, G_TYPE_OBJECT);
      g_value_set_object (&val, factory);
      result = g_value_array_append (result, &val);
      g_value_unset (&val);
    }
  }

  if (group->video_sink) {
    GstElementFactory *factory = gst_element_get_factory (group->video_sink);

    if (factory && _factory_can_sink_caps (factory, caps)) {
      GValue val = { 0, };

      g_value_init (&val, G_TYPE_OBJECT);
      g_value_set_object (&val, factory);
      result = g_value_array_append (result, &val);
      g_value_unset (&val);
    }
  }

  for (tmp = mylist; tmp; tmp = tmp->next) {
    GstElementFactory *factory = GST_ELEMENT_FACTORY_CAST (tmp->data);
    GValue val = { 0, };

    if (group->audio_sink && gst_element_factory_list_is_type (factory,
            GST_ELEMENT_FACTORY_TYPE_SINK |
            GST_ELEMENT_FACTORY_TYPE_MEDIA_AUDIO)) {
      continue;
    }
    if (group->video_sink && gst_element_factory_list_is_type (factory,
            GST_ELEMENT_FACTORY_TYPE_SINK | GST_ELEMENT_FACTORY_TYPE_MEDIA_VIDEO
            | GST_ELEMENT_FACTORY_TYPE_MEDIA_IMAGE)) {
      continue;
    }

    g_value_init (&val, G_TYPE_OBJECT);
    g_value_set_object (&val, factory);
    g_value_array_append (result, &val);
    g_value_unset (&val);
  }
  gst_plugin_feature_list_free (mylist);

  return result;
}

/* autoplug-continue decides, if a pad has raw caps that can be exposed
 * directly or if further decoding is necessary. We use this to expose
 * supported subtitles directly */

/* FIXME 0.11: Remove the checks for ANY caps, a sink should specify
 * explicitely the caps it supports and if it claims to support ANY
 * caps it really should support everything */
static gboolean
autoplug_continue_cb (GstElement * element, GstPad * pad, GstCaps * caps,
    GstSourceGroup * group)
{
  gboolean ret = TRUE;
  GstElement *sink;
  GstPad *sinkpad = NULL;

  GST_PLAY_BIN_LOCK (group->playbin);
  GST_SOURCE_GROUP_LOCK (group);

  if ((sink = group->playbin->text_sink))
    sinkpad = gst_element_get_static_pad (sink, "sink");
  if (sinkpad) {
    GstCaps *sinkcaps;

    /* Ignore errors here, if a custom sink fails to go
     * to READY things are wrong and will error out later
     */
    if (GST_STATE (sink) < GST_STATE_READY)
      gst_element_set_state (sink, GST_STATE_READY);

    sinkcaps = gst_pad_query_caps (sinkpad, NULL);
    if (!gst_caps_is_any (sinkcaps))
      ret = !gst_pad_query_accept_caps (sinkpad, caps);
    gst_caps_unref (sinkcaps);
    gst_object_unref (sinkpad);
  } else {
    GstCaps *subcaps = gst_subtitle_overlay_create_factory_caps ();
    ret = !gst_caps_is_subset (caps, subcaps);
    gst_caps_unref (subcaps);
  }
  /* If autoplugging can stop don't do additional checks */
  if (!ret)
    goto done;

  /* If this is from the subtitle uridecodebin we don't need to
   * check the audio and video sink */
  if (group->suburidecodebin
      && gst_object_has_ancestor (GST_OBJECT_CAST (element),
          GST_OBJECT_CAST (group->suburidecodebin)))
    goto done;

  if ((sink = group->audio_sink)) {
    sinkpad = gst_element_get_static_pad (sink, "sink");
    if (sinkpad) {
      GstCaps *sinkcaps;

      /* Ignore errors here, if a custom sink fails to go
       * to READY things are wrong and will error out later
       */
      if (GST_STATE (sink) < GST_STATE_READY)
        gst_element_set_state (sink, GST_STATE_READY);

      sinkcaps = gst_pad_query_caps (sinkpad, NULL);
      if (!gst_caps_is_any (sinkcaps))
        ret = !gst_pad_query_accept_caps (sinkpad, caps);
      gst_caps_unref (sinkcaps);
      gst_object_unref (sinkpad);
    }
  }
  if (!ret)
    goto done;

  if ((sink = group->video_sink)) {
    sinkpad = gst_element_get_static_pad (sink, "sink");
    if (sinkpad) {
      GstCaps *sinkcaps;

      /* Ignore errors here, if a custom sink fails to go
       * to READY things are wrong and will error out later
       */
      if (GST_STATE (sink) < GST_STATE_READY)
        gst_element_set_state (sink, GST_STATE_READY);

      sinkcaps = gst_pad_query_caps (sinkpad, NULL);
      if (!gst_caps_is_any (sinkcaps))
        ret = !gst_pad_query_accept_caps (sinkpad, caps);
      gst_caps_unref (sinkcaps);
      gst_object_unref (sinkpad);
    }
  }

done:
  GST_SOURCE_GROUP_UNLOCK (group);
  GST_PLAY_BIN_UNLOCK (group->playbin);

  GST_DEBUG_OBJECT (group->playbin,
      "continue autoplugging group %p for %s:%s, %" GST_PTR_FORMAT ": %d",
      group, GST_DEBUG_PAD_NAME (pad), caps, ret);

  return ret;
}

static gboolean
sink_accepts_caps (GstElement * sink, GstCaps * caps)
{
  GstPad *sinkpad;

  /* ... activate it ... We do this before adding it to the bin so that we
   * don't accidentally make it post error messages that will stop
   * everything. */
  if (GST_STATE (sink) < GST_STATE_READY &&
      gst_element_set_state (sink,
          GST_STATE_READY) == GST_STATE_CHANGE_FAILURE) {
    return FALSE;
  }

  if ((sinkpad = gst_element_get_static_pad (sink, "sink"))) {
    /* Got the sink pad, now let's see if the element actually does accept the
     * caps that we have */
    if (!gst_pad_query_accept_caps (sinkpad, caps)) {
      gst_object_unref (sinkpad);
      return FALSE;
    }
    gst_object_unref (sinkpad);
  }

  return TRUE;
}

static GstStaticCaps raw_audio_caps = GST_STATIC_CAPS ("audio/x-raw-int; "
    "audio/x-raw-float");
static GstStaticCaps raw_video_caps = GST_STATIC_CAPS ("video/x-raw-rgb; "
    "video/x-raw-yuv; " "video/x-raw-gray");

/* We are asked to select an element. See if the next element to check
 * is a sink. If this is the case, we see if the sink works by setting it to
 * READY. If the sink works, we return SELECT_EXPOSE to make decodebin
 * expose the raw pad so that we can setup the mixers. */
static GstAutoplugSelectResult
autoplug_select_cb (GstElement * decodebin, GstPad * pad,
    GstCaps * caps, GstElementFactory * factory, GstSourceGroup * group)
{
  GstPlayBin *playbin;
  GstElement *element;
  const gchar *klass;
  GstPlaySinkType type;
  GstElement **sinkp;

  playbin = group->playbin;

  GST_DEBUG_OBJECT (playbin, "select group %p for %s:%s, %" GST_PTR_FORMAT,
      group, GST_DEBUG_PAD_NAME (pad), caps);

  GST_DEBUG_OBJECT (playbin, "checking factory %s", GST_OBJECT_NAME (factory));

  /* if it's not a sink, we make sure the element is compatible with
   * the fixed sink */
  if (!gst_element_factory_list_is_type (factory,
          GST_ELEMENT_FACTORY_TYPE_SINK)) {
    gboolean isvideodec = gst_element_factory_list_is_type (factory,
        GST_ELEMENT_FACTORY_TYPE_DECODER |
        GST_ELEMENT_FACTORY_TYPE_MEDIA_VIDEO |
        GST_ELEMENT_FACTORY_TYPE_MEDIA_IMAGE);
    gboolean isaudiodec = gst_element_factory_list_is_type (factory,
        GST_ELEMENT_FACTORY_TYPE_DECODER |
        GST_ELEMENT_FACTORY_TYPE_MEDIA_AUDIO);

    /* If it is a decoder and we have a fixed sink for the media
     * type it outputs, check that the decoder is compatible with this sink */
    if ((isvideodec && group->video_sink) || (isaudiodec && group->audio_sink)) {
      gboolean compatible = TRUE;
      GstPad *sinkpad;
      GstCaps *caps;
      GstElement *sink;

      if (isaudiodec)
        sink = group->audio_sink;
      else
        sink = group->video_sink;

      if ((sinkpad = gst_element_get_static_pad (sink, "sink"))) {
<<<<<<< HEAD
        caps = gst_pad_query_caps (sinkpad, NULL);
=======
        GstPlayFlags flags = gst_play_bin_get_flags (playbin);
        GstCaps *raw_caps =
            (isaudiodec) ? gst_static_caps_get (&raw_audio_caps) :
            gst_static_caps_get (&raw_video_caps);

        caps = gst_pad_get_caps_reffed (sinkpad);
>>>>>>> 0cce8ab9

        /* If the sink supports raw audio/video, we first check
         * if the decoder could output any raw audio/video format
         * and assume it is compatible with the sink then. We don't
         * do a complete compatibility check here if converters
         * are plugged between the decoder and the sink because
         * the converters will convert between raw formats and
         * even if the decoder format is not supported by the decoder
         * a converter will convert it.
         *
         * We assume here that the converters can convert between
         * any raw format.
         */
        if ((isaudiodec && !(flags & GST_PLAY_FLAG_NATIVE_AUDIO)
                && gst_caps_can_intersect (caps, raw_caps)) || (!isaudiodec
                && !(flags & GST_PLAY_FLAG_NATIVE_VIDEO)
                && gst_caps_can_intersect (caps, raw_caps))) {
          compatible = gst_element_factory_can_src_any_caps (factory, raw_caps)
              || gst_element_factory_can_src_any_caps (factory, caps);
        } else {
          compatible = gst_element_factory_can_src_any_caps (factory, caps);
        }

        gst_object_unref (sinkpad);
        gst_caps_unref (caps);
      }

      if (compatible)
        return GST_AUTOPLUG_SELECT_TRY;

      GST_DEBUG_OBJECT (playbin, "%s not compatible with the fixed sink",
          GST_OBJECT_NAME (factory));

      return GST_AUTOPLUG_SELECT_SKIP;
    } else
      return GST_AUTOPLUG_SELECT_TRY;
  }

  /* it's a sink, see if an instance of it actually works */
  GST_DEBUG_OBJECT (playbin, "we found a sink");

  klass = gst_element_factory_get_klass (factory);

  /* figure out the klass */
  if (strstr (klass, "Audio")) {
    GST_DEBUG_OBJECT (playbin, "we found an audio sink");
    type = GST_PLAY_SINK_TYPE_AUDIO;
    sinkp = &group->audio_sink;
  } else if (strstr (klass, "Video")) {
    GST_DEBUG_OBJECT (playbin, "we found a video sink");
    type = GST_PLAY_SINK_TYPE_VIDEO;
    sinkp = &group->video_sink;
  } else {
    /* unknown klass, skip this element */
    GST_WARNING_OBJECT (playbin, "unknown sink klass %s found", klass);
    return GST_AUTOPLUG_SELECT_SKIP;
  }

  /* if we are asked to do visualisations and it's an audio sink, skip the
   * element. We can only do visualisations with raw sinks */
  if (gst_play_sink_get_flags (playbin->playsink) & GST_PLAY_FLAG_VIS) {
    if (type == GST_PLAY_SINK_TYPE_AUDIO) {
      GST_DEBUG_OBJECT (playbin, "skip audio sink because of vis");
      return GST_AUTOPLUG_SELECT_SKIP;
    }
  }

  /* now see if we already have a sink element */
  GST_SOURCE_GROUP_LOCK (group);
  if (*sinkp) {
    GstElement *sink = gst_object_ref (*sinkp);

    if (sink_accepts_caps (sink, caps)) {
      GST_DEBUG_OBJECT (playbin,
          "Existing sink '%s' accepts caps: %" GST_PTR_FORMAT,
          GST_ELEMENT_NAME (sink), caps);
      gst_object_unref (sink);
      GST_SOURCE_GROUP_UNLOCK (group);
      return GST_AUTOPLUG_SELECT_EXPOSE;
    } else {
      GST_DEBUG_OBJECT (playbin,
          "Existing sink '%s' does not accept caps: %" GST_PTR_FORMAT,
          GST_ELEMENT_NAME (sink), caps);
      gst_object_unref (sink);
      GST_SOURCE_GROUP_UNLOCK (group);
      return GST_AUTOPLUG_SELECT_SKIP;
    }
  }
  GST_DEBUG_OBJECT (playbin, "we have no pending sink, try to create one");

  if ((element = gst_element_factory_create (factory, NULL)) == NULL) {
    GST_WARNING_OBJECT (playbin, "Could not create an element from %s",
        gst_plugin_feature_get_name (GST_PLUGIN_FEATURE (factory)));
    GST_SOURCE_GROUP_UNLOCK (group);
    return GST_AUTOPLUG_SELECT_SKIP;
  }

  /* Check if the selected sink actually supports the
   * caps and can be set to READY*/
  if (!sink_accepts_caps (element, caps)) {
    gst_element_set_state (element, GST_STATE_NULL);
    gst_object_unref (element);
    GST_SOURCE_GROUP_UNLOCK (group);
    return GST_AUTOPLUG_SELECT_SKIP;
  }

  /* remember the sink in the group now, the element is floating, we take
   * ownership now 
   *
   * store the sink in the group, we will configure it later when we
   * reconfigure the sink */
  GST_DEBUG_OBJECT (playbin, "remember sink");
  gst_object_ref_sink (element);
  *sinkp = element;
  GST_SOURCE_GROUP_UNLOCK (group);

  /* tell decodebin to expose the pad because we are going to use this
   * sink */
  GST_DEBUG_OBJECT (playbin, "we found a working sink, expose pad");

  return GST_AUTOPLUG_SELECT_EXPOSE;
}

static void
notify_source_cb (GstElement * uridecodebin, GParamSpec * pspec,
    GstSourceGroup * group)
{
  GstPlayBin *playbin;
  GstElement *source;

  playbin = group->playbin;

  g_object_get (group->uridecodebin, "source", &source, NULL);

  GST_OBJECT_LOCK (playbin);
  if (playbin->source)
    gst_object_unref (playbin->source);
  playbin->source = source;
  GST_OBJECT_UNLOCK (playbin);

  g_object_notify (G_OBJECT (playbin), "source");

  g_signal_emit (playbin, gst_play_bin_signals[SIGNAL_SOURCE_SETUP],
      0, playbin->source);
}

/* must be called with the group lock */
static gboolean
group_set_locked_state_unlocked (GstPlayBin * playbin, GstSourceGroup * group,
    gboolean locked)
{
  GST_DEBUG_OBJECT (playbin, "locked_state %d on group %p", locked, group);

  if (group->uridecodebin)
    gst_element_set_locked_state (group->uridecodebin, locked);
  if (group->suburidecodebin)
    gst_element_set_locked_state (group->suburidecodebin, locked);

  return TRUE;
}

/* must be called with PLAY_BIN_LOCK */
static gboolean
activate_group (GstPlayBin * playbin, GstSourceGroup * group, GstState target)
{
  GstElement *uridecodebin;
  GstElement *suburidecodebin = NULL;
  GstPlayFlags flags;

  g_return_val_if_fail (group->valid, FALSE);
  g_return_val_if_fail (!group->active, FALSE);

  GST_DEBUG_OBJECT (playbin, "activating group %p", group);

  GST_SOURCE_GROUP_LOCK (group);

  /* First set up the custom sources */
  if (playbin->audio_sink)
    group->audio_sink = gst_object_ref (playbin->audio_sink);
  if (playbin->video_sink)
    group->video_sink = gst_object_ref (playbin->video_sink);

  g_list_free (group->stream_changed_pending);
  group->stream_changed_pending = NULL;
  if (!group->stream_changed_pending_lock)
    group->stream_changed_pending_lock = g_mutex_new ();

  if (group->uridecodebin) {
    GST_DEBUG_OBJECT (playbin, "reusing existing uridecodebin");
    uridecodebin = group->uridecodebin;
    gst_element_set_state (uridecodebin, GST_STATE_READY);
    gst_bin_add (GST_BIN_CAST (playbin), gst_object_ref (uridecodebin));
  } else {
    GST_DEBUG_OBJECT (playbin, "making new uridecodebin");
    uridecodebin = gst_element_factory_make ("uridecodebin", NULL);
    if (!uridecodebin)
      goto no_decodebin;
    gst_bin_add (GST_BIN_CAST (playbin), uridecodebin);
    group->uridecodebin = gst_object_ref (uridecodebin);
  }

  flags = gst_play_sink_get_flags (playbin->playsink);

  g_object_set (uridecodebin,
      /* configure connection speed */
      "connection-speed", playbin->connection_speed / 1000,
      /* configure uri */
      "uri", group->uri,
      /* configure download buffering */
      "download", ((flags & GST_PLAY_FLAG_DOWNLOAD) != 0),
      /* configure buffering of demuxed/parsed data */
      "use-buffering", ((flags & GST_PLAY_FLAG_BUFFERING) != 0),
      /* configure buffering parameters */
      "buffer-duration", playbin->buffer_duration,
      "buffer-size", playbin->buffer_size,
      "ring-buffer-max-size", playbin->ring_buffer_max_size, NULL);

  /* connect pads and other things */
  group->pad_added_id = g_signal_connect (uridecodebin, "pad-added",
      G_CALLBACK (pad_added_cb), group);
  group->pad_removed_id = g_signal_connect (uridecodebin, "pad-removed",
      G_CALLBACK (pad_removed_cb), group);
  group->no_more_pads_id = g_signal_connect (uridecodebin, "no-more-pads",
      G_CALLBACK (no_more_pads_cb), group);
  group->notify_source_id = g_signal_connect (uridecodebin, "notify::source",
      G_CALLBACK (notify_source_cb), group);

  /* we have 1 pending no-more-pads */
  group->pending = 1;

  /* is called when the uridecodebin is out of data and we can switch to the
   * next uri */
  group->drained_id =
      g_signal_connect (uridecodebin, "drained", G_CALLBACK (drained_cb),
      group);

  /* will be called when a new media type is found. We return a list of decoders
   * including sinks for decodebin to try */
  group->autoplug_factories_id =
      g_signal_connect (uridecodebin, "autoplug-factories",
      G_CALLBACK (autoplug_factories_cb), group);
  group->autoplug_select_id =
      g_signal_connect (uridecodebin, "autoplug-select",
      G_CALLBACK (autoplug_select_cb), group);
  group->autoplug_continue_id =
      g_signal_connect (uridecodebin, "autoplug-continue",
      G_CALLBACK (autoplug_continue_cb), group);

  if (group->suburi) {
    /* subtitles */
    if (group->suburidecodebin) {
      GST_DEBUG_OBJECT (playbin, "reusing existing suburidecodebin");
      suburidecodebin = group->suburidecodebin;
      gst_element_set_state (suburidecodebin, GST_STATE_READY);
      gst_bin_add (GST_BIN_CAST (playbin), gst_object_ref (suburidecodebin));
    } else {
      GST_DEBUG_OBJECT (playbin, "making new suburidecodebin");
      suburidecodebin = gst_element_factory_make ("uridecodebin", NULL);
      if (!suburidecodebin)
        goto no_decodebin;

      gst_bin_add (GST_BIN_CAST (playbin), suburidecodebin);
      group->suburidecodebin = gst_object_ref (suburidecodebin);
    }

    g_object_set (suburidecodebin,
        /* configure connection speed */
        "connection-speed", playbin->connection_speed,
        /* configure uri */
        "uri", group->suburi, NULL);

    /* connect pads and other things */
    group->sub_pad_added_id = g_signal_connect (suburidecodebin, "pad-added",
        G_CALLBACK (pad_added_cb), group);
    group->sub_pad_removed_id = g_signal_connect (suburidecodebin,
        "pad-removed", G_CALLBACK (pad_removed_cb), group);
    group->sub_no_more_pads_id = g_signal_connect (suburidecodebin,
        "no-more-pads", G_CALLBACK (no_more_pads_cb), group);

    group->sub_autoplug_continue_id =
        g_signal_connect (suburidecodebin, "autoplug-continue",
        G_CALLBACK (autoplug_continue_cb), group);

    /* we have 2 pending no-more-pads */
    group->pending = 2;
    group->sub_pending = TRUE;
  } else {
    group->sub_pending = FALSE;
  }

  /* release the group lock before setting the state of the decodebins, they
   * might fire signals in this thread that we need to handle with the
   * group_lock taken. */
  GST_SOURCE_GROUP_UNLOCK (group);

  if (suburidecodebin) {
    if (gst_element_set_state (suburidecodebin,
            target) == GST_STATE_CHANGE_FAILURE) {
      GST_DEBUG_OBJECT (playbin,
          "failed state change of subtitle uridecodebin");
      GST_SOURCE_GROUP_LOCK (group);

      REMOVE_SIGNAL (group->suburidecodebin, group->sub_pad_added_id);
      REMOVE_SIGNAL (group->suburidecodebin, group->sub_pad_removed_id);
      REMOVE_SIGNAL (group->suburidecodebin, group->sub_no_more_pads_id);
      REMOVE_SIGNAL (group->suburidecodebin, group->sub_autoplug_continue_id);
      /* Might already be removed because of an error message */
      if (GST_OBJECT_PARENT (suburidecodebin) == GST_OBJECT_CAST (playbin))
        gst_bin_remove (GST_BIN_CAST (playbin), suburidecodebin);
      if (group->sub_pending) {
        group->pending--;
        group->sub_pending = FALSE;
      }
      gst_element_set_state (suburidecodebin, GST_STATE_READY);
      GST_SOURCE_GROUP_UNLOCK (group);
    }
  }
  if (gst_element_set_state (uridecodebin, target) == GST_STATE_CHANGE_FAILURE)
    goto uridecodebin_failure;

  GST_SOURCE_GROUP_LOCK (group);
  /* alow state changes of the playbin affect the group elements now */
  group_set_locked_state_unlocked (playbin, group, FALSE);
  group->active = TRUE;
  GST_SOURCE_GROUP_UNLOCK (group);

  return TRUE;

  /* ERRORS */
no_decodebin:
  {
    GstMessage *msg;

    /* delete any custom sinks we might have */
    if (group->audio_sink) {
      /* If this is a automatically created sink set it to NULL */
      if (group->audio_sink != playbin->audio_sink)
        gst_element_set_state (group->audio_sink, GST_STATE_NULL);
      gst_object_unref (group->audio_sink);
    }
    group->audio_sink = NULL;
    if (group->video_sink) {
      /* If this is a automatically created sink set it to NULL */
      if (group->video_sink != playbin->video_sink)
        gst_element_set_state (group->video_sink, GST_STATE_NULL);
      gst_object_unref (group->video_sink);
    }
    group->video_sink = NULL;

    GST_SOURCE_GROUP_UNLOCK (group);
    msg =
        gst_missing_element_message_new (GST_ELEMENT_CAST (playbin),
        "uridecodebin");
    gst_element_post_message (GST_ELEMENT_CAST (playbin), msg);

    GST_ELEMENT_ERROR (playbin, CORE, MISSING_PLUGIN,
        (_("Could not create \"uridecodebin\" element.")), (NULL));
    return FALSE;
  }
uridecodebin_failure:
  {
    /* delete any custom sinks we might have */
    if (group->audio_sink) {
      /* If this is a automatically created sink set it to NULL */
      if (group->audio_sink != playbin->audio_sink)
        gst_element_set_state (group->audio_sink, GST_STATE_NULL);
      gst_object_unref (group->audio_sink);
    }
    group->audio_sink = NULL;
    if (group->video_sink) {
      /* If this is a automatically created sink set it to NULL */
      if (group->video_sink != playbin->video_sink)
        gst_element_set_state (group->video_sink, GST_STATE_NULL);
      gst_object_unref (group->video_sink);
    }
    group->video_sink = NULL;

    GST_DEBUG_OBJECT (playbin, "failed state change of uridecodebin");
    return FALSE;
  }
}

/* unlink a group of uridecodebins from the sink.
 * must be called with PLAY_BIN_LOCK */
static gboolean
deactivate_group (GstPlayBin * playbin, GstSourceGroup * group)
{
  gint i;

  g_return_val_if_fail (group->valid, FALSE);
  g_return_val_if_fail (group->active, FALSE);

  GST_DEBUG_OBJECT (playbin, "unlinking group %p", group);

  GST_SOURCE_GROUP_LOCK (group);
  group->active = FALSE;
  for (i = 0; i < PLAYBIN_STREAM_LAST; i++) {
    GstSourceSelect *select = &group->selector[i];

    GST_DEBUG_OBJECT (playbin, "unlinking selector %s", select->media_list[0]);

    if (select->srcpad) {
      if (select->sinkpad) {
        GST_LOG_OBJECT (playbin, "unlinking from sink");
        gst_pad_unlink (select->srcpad, select->sinkpad);

        /* release back */
        GST_LOG_OBJECT (playbin, "release sink pad");
        gst_play_sink_release_pad (playbin->playsink, select->sinkpad);
        select->sinkpad = NULL;
      }

      gst_object_unref (select->srcpad);
      select->srcpad = NULL;
    }

    if (select->selector) {
      gint n;

      /* release and unref requests pad from the selector */
      for (n = 0; n < select->channels->len; n++) {
        GstPad *sinkpad = g_ptr_array_index (select->channels, n);

        gst_element_release_request_pad (select->selector, sinkpad);
        gst_object_unref (sinkpad);
      }
      g_ptr_array_set_size (select->channels, 0);

      gst_element_set_state (select->selector, GST_STATE_NULL);
      gst_bin_remove (GST_BIN_CAST (playbin), select->selector);
      select->selector = NULL;
    }
  }
  /* delete any custom sinks we might have */
  if (group->audio_sink) {
    /* If this is a automatically created sink set it to NULL */
    if (group->audio_sink != playbin->audio_sink)
      gst_element_set_state (group->audio_sink, GST_STATE_NULL);
    gst_object_unref (group->audio_sink);
  }
  group->audio_sink = NULL;
  if (group->video_sink) {
    /* If this is a automatically created sink set it to NULL */
    if (group->video_sink != playbin->video_sink)
      gst_element_set_state (group->video_sink, GST_STATE_NULL);
    gst_object_unref (group->video_sink);
  }
  group->video_sink = NULL;

  if (group->uridecodebin) {
    REMOVE_SIGNAL (group->uridecodebin, group->pad_added_id);
    REMOVE_SIGNAL (group->uridecodebin, group->pad_removed_id);
    REMOVE_SIGNAL (group->uridecodebin, group->no_more_pads_id);
    REMOVE_SIGNAL (group->uridecodebin, group->notify_source_id);
    REMOVE_SIGNAL (group->uridecodebin, group->drained_id);
    REMOVE_SIGNAL (group->uridecodebin, group->autoplug_factories_id);
    REMOVE_SIGNAL (group->uridecodebin, group->autoplug_select_id);
    REMOVE_SIGNAL (group->uridecodebin, group->autoplug_continue_id);
    gst_bin_remove (GST_BIN_CAST (playbin), group->uridecodebin);
  }

  if (group->suburidecodebin) {
    REMOVE_SIGNAL (group->suburidecodebin, group->sub_pad_added_id);
    REMOVE_SIGNAL (group->suburidecodebin, group->sub_pad_removed_id);
    REMOVE_SIGNAL (group->suburidecodebin, group->sub_no_more_pads_id);
    REMOVE_SIGNAL (group->suburidecodebin, group->sub_autoplug_continue_id);

    /* Might already be removed because of errors */
    if (GST_OBJECT_PARENT (group->suburidecodebin) == GST_OBJECT_CAST (playbin))
      gst_bin_remove (GST_BIN_CAST (playbin), group->suburidecodebin);
  }

  GST_SOURCE_GROUP_UNLOCK (group);

  return TRUE;
}

/* setup the next group to play, this assumes the next_group is valid and
 * configured. It swaps out the current_group and activates the valid
 * next_group. */
static gboolean
setup_next_source (GstPlayBin * playbin, GstState target)
{
  GstSourceGroup *new_group, *old_group;

  GST_DEBUG_OBJECT (playbin, "setup sources");

  /* see if there is a next group */
  GST_PLAY_BIN_LOCK (playbin);
  new_group = playbin->next_group;
  if (!new_group || !new_group->valid)
    goto no_next_group;

  /* first unlink the current source, if any */
  old_group = playbin->curr_group;
  if (old_group && old_group->valid && old_group->active) {
    gst_play_bin_update_cached_duration (playbin);
    /* unlink our pads with the sink */
    deactivate_group (playbin, old_group);
    old_group->valid = FALSE;
  }

  /* swap old and new */
  playbin->curr_group = new_group;
  playbin->next_group = old_group;

  /* activate the new group */
  if (!activate_group (playbin, new_group, target))
    goto activate_failed;

  GST_PLAY_BIN_UNLOCK (playbin);

  return TRUE;

  /* ERRORS */
no_next_group:
  {
    GST_DEBUG_OBJECT (playbin, "no next group");
    if (target == GST_STATE_READY && new_group && new_group->uri == NULL)
      GST_ELEMENT_ERROR (playbin, RESOURCE, NOT_FOUND, ("No URI set"), (NULL));
    GST_PLAY_BIN_UNLOCK (playbin);
    return FALSE;
  }
activate_failed:
  {
    GST_DEBUG_OBJECT (playbin, "activate failed");
    GST_PLAY_BIN_UNLOCK (playbin);
    return FALSE;
  }
}

/* The group that is currently playing is copied again to the
 * next_group so that it will start playing the next time.
 */
static gboolean
save_current_group (GstPlayBin * playbin)
{
  GstSourceGroup *curr_group;

  GST_DEBUG_OBJECT (playbin, "save current group");

  /* see if there is a current group */
  GST_PLAY_BIN_LOCK (playbin);
  curr_group = playbin->curr_group;
  if (curr_group && curr_group->valid) {
    /* unlink our pads with the sink */
    deactivate_group (playbin, curr_group);
  }
  /* swap old and new */
  playbin->curr_group = playbin->next_group;
  playbin->next_group = curr_group;
  GST_PLAY_BIN_UNLOCK (playbin);

  return TRUE;
}

/* clear the locked state from all groups. This function is called before a
 * state change to NULL is performed on them. */
static gboolean
groups_set_locked_state (GstPlayBin * playbin, gboolean locked)
{
  GST_DEBUG_OBJECT (playbin, "setting locked state to %d on all groups",
      locked);

  GST_PLAY_BIN_LOCK (playbin);
  GST_SOURCE_GROUP_LOCK (playbin->curr_group);
  group_set_locked_state_unlocked (playbin, playbin->curr_group, locked);
  GST_SOURCE_GROUP_UNLOCK (playbin->curr_group);
  GST_SOURCE_GROUP_LOCK (playbin->next_group);
  group_set_locked_state_unlocked (playbin, playbin->next_group, locked);
  GST_SOURCE_GROUP_UNLOCK (playbin->next_group);
  GST_PLAY_BIN_UNLOCK (playbin);

  return TRUE;
}

static GstStateChangeReturn
gst_play_bin_change_state (GstElement * element, GstStateChange transition)
{
  GstStateChangeReturn ret;
  GstPlayBin *playbin;
  gboolean do_save = FALSE;

  playbin = GST_PLAY_BIN (element);

  switch (transition) {
    case GST_STATE_CHANGE_NULL_TO_READY:
      memset (&playbin->duration, 0, sizeof (playbin->duration));
      break;
    case GST_STATE_CHANGE_READY_TO_PAUSED:
      GST_LOG_OBJECT (playbin, "clearing shutdown flag");
      memset (&playbin->duration, 0, sizeof (playbin->duration));
      g_atomic_int_set (&playbin->shutdown, 0);

      if (!setup_next_source (playbin, GST_STATE_READY)) {
        ret = GST_STATE_CHANGE_FAILURE;
        goto failure;
      }
      break;
    case GST_STATE_CHANGE_PAUSED_TO_READY:
    async_down:
      /* FIXME unlock our waiting groups */
      GST_LOG_OBJECT (playbin, "setting shutdown flag");
      g_atomic_int_set (&playbin->shutdown, 1);
      memset (&playbin->duration, 0, sizeof (playbin->duration));

      /* wait for all callbacks to end by taking the lock.
       * No dynamic (critical) new callbacks will
       * be able to happen as we set the shutdown flag. */
      GST_PLAY_BIN_DYN_LOCK (playbin);
      GST_LOG_OBJECT (playbin, "dynamic lock taken, we can continue shutdown");
      GST_PLAY_BIN_DYN_UNLOCK (playbin);
      if (!do_save)
        break;
    case GST_STATE_CHANGE_READY_TO_NULL:
      /* we go async to PAUSED, so if that fails, we never make it to PAUSED
       * an no state change PAUSED to READY passes here,
       * though it is a nice-to-have ... */
      if (!g_atomic_int_get (&playbin->shutdown)) {
        do_save = TRUE;
        goto async_down;
      }
      memset (&playbin->duration, 0, sizeof (playbin->duration));

      /* unlock so that all groups go to NULL */
      groups_set_locked_state (playbin, FALSE);
      break;
    default:
      break;
  }

  ret = GST_ELEMENT_CLASS (parent_class)->change_state (element, transition);
  if (ret == GST_STATE_CHANGE_FAILURE)
    goto failure;

  switch (transition) {
    case GST_STATE_CHANGE_READY_TO_PAUSED:
      break;
    case GST_STATE_CHANGE_PLAYING_TO_PAUSED:
      /* FIXME Release audio device when we implement that */
      break;
    case GST_STATE_CHANGE_PAUSED_TO_READY:
      save_current_group (playbin);
      break;
    case GST_STATE_CHANGE_READY_TO_NULL:
    {
      guint i;

      /* also do missed state change down to READY */
      if (do_save)
        save_current_group (playbin);
      /* Deactive the groups, set the uridecodebins to NULL
       * and unref them.
       */
      for (i = 0; i < 2; i++) {
        if (playbin->groups[i].active && playbin->groups[i].valid) {
          deactivate_group (playbin, &playbin->groups[i]);
          playbin->groups[i].valid = FALSE;
        }

        if (playbin->groups[i].uridecodebin) {
          gst_element_set_state (playbin->groups[i].uridecodebin,
              GST_STATE_NULL);
          gst_object_unref (playbin->groups[i].uridecodebin);
          playbin->groups[i].uridecodebin = NULL;
        }

        if (playbin->groups[i].suburidecodebin) {
          gst_element_set_state (playbin->groups[i].suburidecodebin,
              GST_STATE_NULL);
          gst_object_unref (playbin->groups[i].suburidecodebin);
          playbin->groups[i].suburidecodebin = NULL;
        }
      }

      /* Set our sinks back to NULL, they might not be child of playbin */
      if (playbin->audio_sink)
        gst_element_set_state (playbin->audio_sink, GST_STATE_NULL);
      if (playbin->video_sink)
        gst_element_set_state (playbin->video_sink, GST_STATE_NULL);
      if (playbin->text_sink)
        gst_element_set_state (playbin->text_sink, GST_STATE_NULL);

      /* make sure the groups don't perform a state change anymore until we
       * enable them again */
      groups_set_locked_state (playbin, TRUE);
      break;
    }
    default:
      break;
  }

  return ret;

  /* ERRORS */
failure:
  {
    if (transition == GST_STATE_CHANGE_READY_TO_PAUSED) {
      GstSourceGroup *curr_group;

      curr_group = playbin->curr_group;
      if (curr_group && curr_group->active && curr_group->valid) {
        /* unlink our pads with the sink */
        deactivate_group (playbin, curr_group);
        curr_group->valid = FALSE;
      }

      /* Swap current and next group back */
      playbin->curr_group = playbin->next_group;
      playbin->next_group = curr_group;
    }
    return ret;
  }
}

gboolean
gst_play_bin2_plugin_init (GstPlugin * plugin)
{
  GST_DEBUG_CATEGORY_INIT (gst_play_bin_debug, "playbin", 0, "play bin");

  return gst_element_register (plugin, "playbin", GST_RANK_NONE,
      GST_TYPE_PLAY_BIN);
}<|MERGE_RESOLUTION|>--- conflicted
+++ resolved
@@ -3299,16 +3299,12 @@
         sink = group->video_sink;
 
       if ((sinkpad = gst_element_get_static_pad (sink, "sink"))) {
-<<<<<<< HEAD
-        caps = gst_pad_query_caps (sinkpad, NULL);
-=======
         GstPlayFlags flags = gst_play_bin_get_flags (playbin);
         GstCaps *raw_caps =
             (isaudiodec) ? gst_static_caps_get (&raw_audio_caps) :
             gst_static_caps_get (&raw_video_caps);
 
-        caps = gst_pad_get_caps_reffed (sinkpad);
->>>>>>> 0cce8ab9
+        caps = gst_pad_query_caps (sinkpad, NULL);
 
         /* If the sink supports raw audio/video, we first check
          * if the decoder could output any raw audio/video format
