--- conflicted
+++ resolved
@@ -234,7 +234,7 @@
 
   name = gst_structure_get_name (s);
 
-  if (g_str_has_prefix (name, "video/x-raw-"))
+  if (g_str_has_prefix (name, "video/x-raw"))
     return TRUE;
   return FALSE;
 }
@@ -242,19 +242,8 @@
 static gboolean
 _is_raw_video_pad (GstPad * pad)
 {
-  GstPad *peer = gst_pad_get_peer (pad);
-  GstCaps *caps;
-  gboolean raw = TRUE;
-
-  if (peer) {
-    caps = gst_pad_get_negotiated_caps (peer);
-    if (!caps) {
-      caps = gst_pad_get_caps_reffed (peer);
-    }
-    gst_object_unref (peer);
-  } else {
-    caps = gst_pad_get_caps_reffed (pad);
-  }
+  GstCaps *caps = gst_pad_get_current_caps (pad);
+  gboolean raw;
 
   raw = _is_raw_video (gst_caps_get_structure (caps, 0));
 
@@ -1213,9 +1202,9 @@
 
         video_peer = gst_pad_get_peer (self->video_sinkpad);
         if (video_peer) {
-          video_caps = gst_pad_get_negotiated_caps (video_peer);
+          video_caps = gst_pad_get_current_caps (video_peer);
           if (!video_caps) {
-            video_caps = gst_pad_get_caps_reffed (video_peer);
+            video_caps = gst_pad_get_caps (video_peer, NULL);
           }
           gst_object_unref (video_peer);
         }
@@ -1225,7 +1214,7 @@
           GST_WARNING_OBJECT (self, "Can't get video sink from renderer");
           continue;
         }
-        allowed_caps = gst_pad_get_caps_reffed (sink);
+        allowed_caps = gst_pad_get_caps (sink, NULL);
         gst_object_unref (sink);
 
         if (allowed_caps && video_caps)
@@ -1709,67 +1698,42 @@
 gst_subtitle_overlay_video_sink_setcaps (GstSubtitleOverlay * self,
     GstCaps * caps)
 {
-<<<<<<< HEAD
-=======
-  GstSubtitleOverlay *self = GST_SUBTITLE_OVERLAY (gst_pad_get_parent (pad));
   GstPad *target;
->>>>>>> 001b4a00
   gboolean ret = TRUE;
   GstVideoInfo info;
 
   GST_DEBUG_OBJECT (self, "Setting caps: %" GST_PTR_FORMAT, caps);
 
-<<<<<<< HEAD
   if (!gst_video_info_from_caps (&info, caps)) {
     GST_ERROR_OBJECT (self, "Failed to parse caps");
-=======
-  target = gst_ghost_pad_get_target (GST_GHOST_PAD_CAST (self->video_sinkpad));
-
-  GST_SUBTITLE_OVERLAY_LOCK (self);
-
-  if (!target || !gst_pad_accept_caps (target, caps)) {
-    GST_DEBUG_OBJECT (pad, "Target did not accept caps -- reconfiguring");
-
-    gst_pad_set_blocked_async_full (self->subtitle_block_pad, TRUE,
-        _pad_blocked_cb, gst_object_ref (self),
-        (GDestroyNotify) gst_object_unref);
-
-    gst_pad_set_blocked_async_full (self->video_block_pad, TRUE,
-        _pad_blocked_cb, gst_object_ref (self),
-        (GDestroyNotify) gst_object_unref);
-  }
-
-  if (!gst_video_parse_caps_framerate (caps, &fps_n, &fps_d)) {
-    GST_ERROR_OBJECT (pad, "Failed to parse framerate from caps");
->>>>>>> 001b4a00
     ret = FALSE;
     GST_SUBTITLE_OVERLAY_UNLOCK (self);
     goto out;
   }
 
-<<<<<<< HEAD
+  target = gst_ghost_pad_get_target (GST_GHOST_PAD_CAST (self->video_sinkpad));
+
+  GST_SUBTITLE_OVERLAY_LOCK (self);
+
+  if (!target || !gst_pad_accept_caps (target, caps)) {
+    GST_DEBUG_OBJECT (target, "Target did not accept caps -- reconfiguring");
+
+    block_subtitle (self);
+    block_video (self);
+  }
+
   GST_SUBTITLE_OVERLAY_LOCK (self);
   if (self->fps_n != info.fps_n || self->fps_d != info.fps_d) {
     GST_DEBUG_OBJECT (self, "New video fps: %d/%d", info.fps_n, info.fps_d);
     self->fps_n = info.fps_n;
     self->fps_d = info.fps_d;
-=======
-  if (self->fps_n != fps_n || self->fps_d != fps_d) {
-    GST_DEBUG_OBJECT (self, "New video fps: %d/%d", fps_n, fps_d);
-    self->fps_n = fps_n;
-    self->fps_d = fps_d;
->>>>>>> 001b4a00
     gst_subtitle_overlay_set_fps (self);
   }
   GST_SUBTITLE_OVERLAY_UNLOCK (self);
 
 out:
-<<<<<<< HEAD
-=======
   if (target)
     gst_object_unref (target);
-  gst_object_unref (self);
->>>>>>> 001b4a00
   return ret;
 }
 
