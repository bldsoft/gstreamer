/* GStreamer
 * Copyright (C) 2004 Wim Taymans <wim@fluendo.com>
 * Copyright (C) 2011 Sebastian Dröge <sebastian.droege@collabora.co.uk>
 *
 * gstiterator.h: Header for GstIterator
 *
 * This library is free software; you can redistribute it and/or
 * modify it under the terms of the GNU Library General Public
 * License as published by the Free Software Foundation; either
 * version 2 of the License, or (at your option) any later version.
 *
 * This library is distributed in the hope that it will be useful,
 * but WITHOUT ANY WARRANTY; without even the implied warranty of
 * MERCHANTABILITY or FITNESS FOR A PARTICULAR PURPOSE.  See the GNU
 * Library General Public License for more details.
 *
 * You should have received a copy of the GNU Library General Public
 * License along with this library; if not, write to the
 * Free Software Foundation, Inc., 59 Temple Place - Suite 330,
 * Boston, MA 02111-1307, USA.
 */

#ifndef __GST_ITERATOR_H__
#define __GST_ITERATOR_H__

#include <glib-object.h> /* for GValue in the fold */
#include <gst/gstconfig.h>

G_BEGIN_DECLS

#define GST_TYPE_ITERATOR (gst_iterator_get_type ())

/**
 * GstIteratorResult:
 * @GST_ITERATOR_DONE:   No more items in the iterator
 * @GST_ITERATOR_OK:     An item was retrieved
 * @GST_ITERATOR_RESYNC: Datastructure changed while iterating
 * @GST_ITERATOR_ERROR:  An error happened
 *
 * The result of gst_iterator_next().
 */
typedef enum {
  GST_ITERATOR_DONE     = 0,
  GST_ITERATOR_OK       = 1,
  GST_ITERATOR_RESYNC   = 2,
  GST_ITERATOR_ERROR    = 3
} GstIteratorResult;

typedef struct _GstIterator GstIterator;

/**
 * GstIteratorItem:
 * @GST_ITERATOR_ITEM_SKIP:  Skip this item
 * @GST_ITERATOR_ITEM_PASS:  Return item
 * @GST_ITERATOR_ITEM_END:   Stop after this item.
 *
 * The result of a #GstIteratorItemFunction.
 */
typedef enum {
  GST_ITERATOR_ITEM_SKIP        = 0,
  GST_ITERATOR_ITEM_PASS        = 1,
  GST_ITERATOR_ITEM_END         = 2
} GstIteratorItem;

/**
 * GstIteratorCopyFunction:
 * @it: The original iterator
 * @copy: The copied iterator
 *
 * This function will be called when creating a copy of @it and should
 * create a copy of all custom iterator fields or increase their
 * reference counts.
 */
typedef void              (*GstIteratorCopyFunction) (const GstIterator *it, GstIterator *copy);

/**
 * GstIteratorItemFunction:
 * @it: the iterator
 * @item: the item being retrieved.
 *
 * The function that will be called after the next item of the iterator
 * has been retrieved. This function can be used to skip items or stop
 * the iterator.
 *
 * The function will be called with the iterator lock held.
 *
 * Returns: the result of the operation.
 */
typedef GstIteratorItem   (*GstIteratorItemFunction)    (GstIterator *it, const GValue * item);

/**
 * GstIteratorNextFunction:
 * @it: the iterator
 * @result: a pointer to hold the next item
 *
 * The function that will be called when the next element of the iterator
 * should be retrieved.
 *
 * Implementors of a #GstIterator should implement this
 * function and pass it to the constructor of the custom iterator.
 * The function will be called with the iterator lock held.
 *
 * Returns: the result of the operation.
 */
typedef GstIteratorResult (*GstIteratorNextFunction)    (GstIterator *it, GValue *result);
/**
 * GstIteratorResyncFunction:
 * @it: the iterator
 *
 * This function will be called whenever a concurrent update happened
 * to the iterated datastructure. The implementor of the iterator should
 * restart the iterator from the beginning and clean up any state it might
 * have.
 *
 * Implementors of a #GstIterator should implement this
 * function and pass it to the constructor of the custom iterator.
 * The function will be called with the iterator lock held.
 */
typedef void              (*GstIteratorResyncFunction)  (GstIterator *it);
/**
 * GstIteratorFreeFunction:
 * @it: the iterator
 *
 * This function will be called when the iterator is freed.
 *
 * Implementors of a #GstIterator should implement this
 * function and pass it to the constructor of the custom iterator.
 * The function will be called with the iterator lock held.
 */
typedef void              (*GstIteratorFreeFunction)    (GstIterator *it);

/**
 * GstIteratorForeachFunction:
 * @item: The item
 * @user_data: User data
 *
 * A function that is called by gst_iterator_foreach() for every element.
 */
typedef void         (*GstIteratorForeachFunction)     (const GValue * item, gpointer user_data);

/**
 * GstIteratorFoldFunction:
 * @item: the item to fold
 * @ret: a #GValue collecting the result
 * @user_data: data passed to gst_iterator_fold()
 *
 * A function to be passed to gst_iterator_fold().
 *
 * Returns: TRUE if the fold should continue, FALSE if it should stop.
 */
typedef gboolean          (*GstIteratorFoldFunction)    (const GValue * item, GValue * ret, gpointer user_data);

/**
 * GST_ITERATOR:
 * @it: the #GstIterator value
 *
 * Macro to cast to a #GstIterator
 */
#define GST_ITERATOR(it)                ((GstIterator*)(it))
/**
 * GST_ITERATOR_LOCK:
 * @it: the #GstIterator to get the lock of
 *
 * Macro to get the lock protecting the datastructure being iterated.
 */
#define GST_ITERATOR_LOCK(it)           (GST_ITERATOR(it)->lock)
/**
 * GST_ITERATOR_COOKIE:
 * @it: the #GstIterator to get the cookie of
 *
 * Macro to get the cookie of a #GstIterator. The cookie of the
 * iterator is the value of the master cookie when the iterator
 * was created.
 * Whenever the iterator is iterated, the value is compared to the
 * value of the master cookie. If they are different, a concurrent
 * modification happened to the iterator and a resync is needed.
 */
#define GST_ITERATOR_COOKIE(it)         (GST_ITERATOR(it)->cookie)
/**
 * GST_ITERATOR_ORIG_COOKIE:
 * @it: the #GstIterator to get the master cookie of
 *
 * Macro to get a pointer to where the master cookie is stored. The
 * master cookie protects the structure being iterated and gets updated
 * whenever the datastructure changes.
 */
#define GST_ITERATOR_ORIG_COOKIE(it)    (GST_ITERATOR(it)->master_cookie)

/**
 * GstIterator:
 * @copy: The function to copy the iterator
 * @next: The function to get the next item in the iterator
 * @item: The function to be called for each item retrieved
 * @resync: The function to call when a resync is needed.
 * @free: The function to call when the iterator is freed
 * @pushed: The iterator that is currently pushed with gst_iterator_push()
 * @type: The type of the object that this iterator will return
 * @lock: The lock protecting the data structure and the cookie.
 * @cookie: The cookie; the value of the master_cookie when this iterator was
 *          created.
 * @master_cookie: A pointer to the master cookie.
 * @size: the size of the iterator
 *
 * #GstIterator base structure. The values of this structure are
 * protected for subclasses, use the methods to use the #GstIterator.
 */
struct _GstIterator {
  /*< protected >*/
  GstIteratorCopyFunction copy;
  GstIteratorNextFunction next;
  GstIteratorItemFunction item;
  GstIteratorResyncFunction resync;
  GstIteratorFreeFunction free;

  GstIterator *pushed;          /* pushed iterator */

  GType     type;
  GMutex   *lock;
  guint32   cookie;             /* cookie of the iterator */
  guint32  *master_cookie;      /* pointer to guint32 holding the cookie when this
                                   iterator was created */
  guint     size;

  /*< private >*/
  gpointer _gst_reserved[GST_PADDING];
};

GType                   gst_iterator_get_type           (void);

/* creating iterators */
<<<<<<< HEAD
GstIterator*            gst_iterator_new                (guint size,
                                                         GType type,
                                                         GMutex *lock,
                                                         guint32 *master_cookie,
                                                         GstIteratorCopyFunction copy,
                                                         GstIteratorNextFunction next,
                                                         GstIteratorItemFunction item,
                                                         GstIteratorResyncFunction resync,
                                                         GstIteratorFreeFunction free);

GstIterator*            gst_iterator_new_list           (GType type,
                                                         GMutex *lock,
                                                         guint32 *master_cookie,
                                                         GList **list,
                                                         GObject * owner,
                                                         GstIteratorItemFunction item);

GstIterator*            gst_iterator_new_single         (GType type,
                                                         const GValue * object);

GstIterator*            gst_iterator_copy               (const GstIterator *it);
=======
GstIterator*		gst_iterator_new		(guint size,
							 GType type,
							 GMutex *lock,
							 guint32 *master_cookie,
							 GstIteratorNextFunction next,
							 GstIteratorItemFunction item,
							 GstIteratorResyncFunction resync,
							 GstIteratorFreeFunction free) G_GNUC_MALLOC;

GstIterator*		gst_iterator_new_list		(GType type,
							 GMutex *lock,
							 guint32 *master_cookie,
							 GList **list,
							 gpointer owner,
							 GstIteratorItemFunction item,
							 GstIteratorDisposeFunction free) G_GNUC_MALLOC;

GstIterator*            gst_iterator_new_single         (GType type,
                                                         gpointer object,
                                                         GstCopyFunction copy,
                                                         GFreeFunc free) G_GNUC_MALLOC;
>>>>>>> 4d2cb748

/* using iterators */
GstIteratorResult       gst_iterator_next               (GstIterator *it, GValue * elem);
void                    gst_iterator_resync             (GstIterator *it);
void                    gst_iterator_free               (GstIterator *it);

void                    gst_iterator_push               (GstIterator *it, GstIterator *other);

/* higher-order functions that operate on iterators */
<<<<<<< HEAD
GstIterator*            gst_iterator_filter             (GstIterator *it, GCompareFunc func,
                                                         const GValue * user_data);
GstIteratorResult       gst_iterator_fold               (GstIterator *it,
=======
GstIterator*		gst_iterator_filter		(GstIterator *it, GCompareFunc func,
                                                         gpointer user_data) G_GNUC_MALLOC;
GstIteratorResult	gst_iterator_fold		(GstIterator *it,
>>>>>>> 4d2cb748
                                                         GstIteratorFoldFunction func,
                                                         GValue *ret, gpointer user_data);
GstIteratorResult       gst_iterator_foreach            (GstIterator *it,
                                                         GstIteratorForeachFunction func, gpointer user_data);
gboolean                gst_iterator_find_custom        (GstIterator *it, GCompareFunc func,
                                                         GValue *elem, gpointer user_data);

G_END_DECLS

#endif /* __GST_ITERATOR_H__ */<|MERGE_RESOLUTION|>--- conflicted
+++ resolved
@@ -228,7 +228,6 @@
 GType                   gst_iterator_get_type           (void);
 
 /* creating iterators */
-<<<<<<< HEAD
 GstIterator*            gst_iterator_new                (guint size,
                                                          GType type,
                                                          GMutex *lock,
@@ -237,42 +236,19 @@
                                                          GstIteratorNextFunction next,
                                                          GstIteratorItemFunction item,
                                                          GstIteratorResyncFunction resync,
-                                                         GstIteratorFreeFunction free);
+                                                         GstIteratorFreeFunction free) G_GNUC_MALLOC;
 
 GstIterator*            gst_iterator_new_list           (GType type,
                                                          GMutex *lock,
                                                          guint32 *master_cookie,
                                                          GList **list,
                                                          GObject * owner,
-                                                         GstIteratorItemFunction item);
+                                                         GstIteratorItemFunction item) G_GNUC_MALLOC;
 
 GstIterator*            gst_iterator_new_single         (GType type,
-                                                         const GValue * object);
-
-GstIterator*            gst_iterator_copy               (const GstIterator *it);
-=======
-GstIterator*		gst_iterator_new		(guint size,
-							 GType type,
-							 GMutex *lock,
-							 guint32 *master_cookie,
-							 GstIteratorNextFunction next,
-							 GstIteratorItemFunction item,
-							 GstIteratorResyncFunction resync,
-							 GstIteratorFreeFunction free) G_GNUC_MALLOC;
-
-GstIterator*		gst_iterator_new_list		(GType type,
-							 GMutex *lock,
-							 guint32 *master_cookie,
-							 GList **list,
-							 gpointer owner,
-							 GstIteratorItemFunction item,
-							 GstIteratorDisposeFunction free) G_GNUC_MALLOC;
-
-GstIterator*            gst_iterator_new_single         (GType type,
-                                                         gpointer object,
-                                                         GstCopyFunction copy,
-                                                         GFreeFunc free) G_GNUC_MALLOC;
->>>>>>> 4d2cb748
+                                                         const GValue * object) G_GNUC_MALLOC;
+
+GstIterator*            gst_iterator_copy               (const GstIterator *it) G_GNUC_MALLOC;
 
 /* using iterators */
 GstIteratorResult       gst_iterator_next               (GstIterator *it, GValue * elem);
@@ -282,15 +258,9 @@
 void                    gst_iterator_push               (GstIterator *it, GstIterator *other);
 
 /* higher-order functions that operate on iterators */
-<<<<<<< HEAD
 GstIterator*            gst_iterator_filter             (GstIterator *it, GCompareFunc func,
-                                                         const GValue * user_data);
+                                                         const GValue * user_data) G_GNUC_MALLOC;
 GstIteratorResult       gst_iterator_fold               (GstIterator *it,
-=======
-GstIterator*		gst_iterator_filter		(GstIterator *it, GCompareFunc func,
-                                                         gpointer user_data) G_GNUC_MALLOC;
-GstIteratorResult	gst_iterator_fold		(GstIterator *it,
->>>>>>> 4d2cb748
                                                          GstIteratorFoldFunction func,
                                                          GValue *ret, gpointer user_data);
 GstIteratorResult       gst_iterator_foreach            (GstIterator *it,
