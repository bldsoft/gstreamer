/* GStreamer
 * Copyright (C) 2004 Wim Taymans <wim@fluendo.com>
 *
 * gstmessage.h: Header for GstMessage subsystem
 *
 * This library is free software; you can redistribute it and/or
 * modify it under the terms of the GNU Library General Public
 * License as published by the Free Software Foundation; either
 * version 2 of the License, or (at your option) any later version.
 *
 * This library is distributed in the hope that it will be useful,
 * but WITHOUT ANY WARRANTY; without even the implied warranty of
 * MERCHANTABILITY or FITNESS FOR A PARTICULAR PURPOSE.  See the GNU
 * Library General Public License for more details.
 *
 * You should have received a copy of the GNU Library General Public
 * License along with this library; if not, write to the
 * Free Software Foundation, Inc., 59 Temple Place - Suite 330,
 * Boston, MA 02111-1307, USA.
 */

#ifndef __GST_MESSAGE_H__
#define __GST_MESSAGE_H__

G_BEGIN_DECLS

typedef struct _GstMessage GstMessage;

/**
 * GstMessageType:
 * @GST_MESSAGE_UNKNOWN: an undefined message
 * @GST_MESSAGE_EOS: end-of-stream reached in a pipeline. The application will
 * only receive this message in the PLAYING state and every time it sets a
 * pipeline to PLAYING that is in the EOS state. The application can perform a
 * flushing seek in the pipeline, which will undo the EOS state again.
 * @GST_MESSAGE_ERROR: an error occured. When the application receives an error
 * message it should stop playback of the pipeline and not assume that more
 * data will be played.
 * @GST_MESSAGE_WARNING: a warning occured.
 * @GST_MESSAGE_INFO: an info message occured
 * @GST_MESSAGE_TAG: a tag was found.
 * @GST_MESSAGE_BUFFERING: the pipeline is buffering. When the application
 * receives a buffering message in the PLAYING state for a non-live pipeline it
 * must PAUSE the pipeline until the buffering completes, when the percentage
 * field in the message is 100%. For live pipelines, no action must be
 * performed and the buffering percentage can be used to inform the user about
 * the progress.
 * @GST_MESSAGE_STATE_CHANGED: a state change happened
 * @GST_MESSAGE_STATE_DIRTY: an element changed state in a streaming thread.
 * This message is deprecated.
 * @GST_MESSAGE_STEP_DONE: a stepping operation finished.
 * @GST_MESSAGE_CLOCK_PROVIDE: an element notifies its capability of providing
 *                             a clock. This message is used internally and
 *                             never forwarded to the application.
 * @GST_MESSAGE_CLOCK_LOST: The current clock as selected by the pipeline became
 *                          unusable. The pipeline will select a new clock on
 *                          the next PLAYING state change. The application
 *                          should set the pipeline to PAUSED and back to
 *                          PLAYING when this message is received.
 * @GST_MESSAGE_NEW_CLOCK: a new clock was selected in the pipeline.
 * @GST_MESSAGE_STRUCTURE_CHANGE: the structure of the pipeline changed. This
 * message is used internally and never forwarded to the application.
 * @GST_MESSAGE_STREAM_STATUS: status about a stream, emitted when it starts,
 *                             stops, errors, etc..
 * @GST_MESSAGE_APPLICATION: message posted by the application, possibly
 *                           via an application-specific element.
 * @GST_MESSAGE_ELEMENT: element-specific message, see the specific element's
 *                       documentation
 * @GST_MESSAGE_SEGMENT_START: pipeline started playback of a segment. This
 * message is used internally and never forwarded to the application.
 * @GST_MESSAGE_SEGMENT_DONE: pipeline completed playback of a segment. This
 * message is forwarded to the application after all elements that posted
 * @GST_MESSAGE_SEGMENT_START posted a GST_MESSAGE_SEGMENT_DONE message.
 * @GST_MESSAGE_DURATION: The duration of a pipeline changed. The application
 * can get the new duration with a duration query.
 * @GST_MESSAGE_ASYNC_START: Posted by elements when they start an ASYNC
 * #GstStateChange. This message is not forwarded to the application but is used
 * internally. Since: 0.10.13.
 * @GST_MESSAGE_ASYNC_DONE: Posted by elements when they complete an ASYNC
 * #GstStateChange. The application will only receive this message from the toplevel
 * pipeline. Since: 0.10.13
 * @GST_MESSAGE_LATENCY: Posted by elements when their latency changes. The
 * application should recalculate and distribute a new latency. Since: 0.10.12
 * @GST_MESSAGE_REQUEST_STATE: Posted by elements when they want the pipeline to
 * change state. This message is a suggestion to the application which can
 * decide to perform the state change on (part of) the pipeline. Since: 0.10.23.
 * @GST_MESSAGE_STEP_START: A stepping operation was started. Since: 0.10.24
 * @GST_MESSAGE_QOS: A buffer was dropped or an element changed its processing
 * strategy for Quality of Service reasons. Since: 0.10.29
 * @GST_MESSAGE_PROGRESS: A progress message. Since: 0.10.33
 * @GST_MESSAGE_TOC: A new table of contents (TOC) was found or previously found TOC
 * was updated. Since: 0.10.37
 * @GST_MESSAGE_ANY: mask for all of the above messages.
 *
 * The different message types that are available.
 */
/* NOTE: keep in sync with quark registration in gstmessage.c
 * NOTE: keep GST_MESSAGE_ANY a valid gint to avoid compiler warnings.
 */
typedef enum
{
  GST_MESSAGE_UNKNOWN           = 0,
  GST_MESSAGE_EOS               = (1 << 0),
  GST_MESSAGE_ERROR             = (1 << 1),
  GST_MESSAGE_WARNING           = (1 << 2),
  GST_MESSAGE_INFO              = (1 << 3),
  GST_MESSAGE_TAG               = (1 << 4),
  GST_MESSAGE_BUFFERING         = (1 << 5),
  GST_MESSAGE_STATE_CHANGED     = (1 << 6),
  GST_MESSAGE_STATE_DIRTY       = (1 << 7),
  GST_MESSAGE_STEP_DONE         = (1 << 8),
  GST_MESSAGE_CLOCK_PROVIDE     = (1 << 9),
  GST_MESSAGE_CLOCK_LOST        = (1 << 10),
  GST_MESSAGE_NEW_CLOCK         = (1 << 11),
  GST_MESSAGE_STRUCTURE_CHANGE  = (1 << 12),
  GST_MESSAGE_STREAM_STATUS     = (1 << 13),
  GST_MESSAGE_APPLICATION       = (1 << 14),
  GST_MESSAGE_ELEMENT           = (1 << 15),
  GST_MESSAGE_SEGMENT_START     = (1 << 16),
  GST_MESSAGE_SEGMENT_DONE      = (1 << 17),
  GST_MESSAGE_DURATION          = (1 << 18),
  GST_MESSAGE_LATENCY           = (1 << 19),
  GST_MESSAGE_ASYNC_START       = (1 << 20),
  GST_MESSAGE_ASYNC_DONE        = (1 << 21),
  GST_MESSAGE_REQUEST_STATE     = (1 << 22),
  GST_MESSAGE_STEP_START        = (1 << 23),
  GST_MESSAGE_QOS               = (1 << 24),
  GST_MESSAGE_PROGRESS          = (1 << 25),
  GST_MESSAGE_TOC               = (1 << 26),
  GST_MESSAGE_ANY               = ~0
} GstMessageType;

#include <gst/gstminiobject.h>
#include <gst/gstobject.h>
#include <gst/gstelement.h>
#include <gst/gsttaglist.h>
#include <gst/gststructure.h>
<<<<<<< HEAD
#include <gst/gstquery.h>
=======
#include <gst/gsttoc.h>

/**
 * GST_MESSAGE_TRACE_NAME:
 *
 * The name used for memory allocation tracing
 */
#define GST_MESSAGE_TRACE_NAME  "GstMessage"
>>>>>>> ea9cc8c8

#define GST_TYPE_MESSAGE                         (gst_message_get_type())
#define GST_IS_MESSAGE(obj)                      (GST_IS_MINI_OBJECT_TYPE (obj, GST_TYPE_MESSAGE))
#define GST_MESSAGE_CAST(obj)                    ((GstMessage*)(obj))
#define GST_MESSAGE(obj)                         (GST_MESSAGE_CAST(obj))

/* the lock is used to handle the synchronous handling of messages,
 * the emiting thread is block until the handling thread processed
 * the message using this mutex/cond pair */
#define GST_MESSAGE_GET_LOCK(message)   (&GST_MESSAGE_CAST(message)->lock)
#define GST_MESSAGE_LOCK(message)       g_mutex_lock(GST_MESSAGE_GET_LOCK(message))
#define GST_MESSAGE_UNLOCK(message)     g_mutex_unlock(GST_MESSAGE_GET_LOCK(message))
#define GST_MESSAGE_GET_COND(message)   (&GST_MESSAGE_CAST(message)->cond)
#define GST_MESSAGE_WAIT(message)       g_cond_wait(GST_MESSAGE_GET_COND(message),GST_MESSAGE_GET_LOCK(message))
#define GST_MESSAGE_SIGNAL(message)     g_cond_signal(GST_MESSAGE_GET_COND(message))

/**
 * GST_MESSAGE_TYPE:
 * @message: a #GstMessage
 *
 * Get the #GstMessageType of @message.
 */
#define GST_MESSAGE_TYPE(message)       (GST_MESSAGE_CAST(message)->type)
/**
 * GST_MESSAGE_TYPE_NAME:
 * @message: a #GstMessage
 *
 * Get a constant string representation of the #GstMessageType of @message.
 *
 * Since: 0.10.4
 */
#define GST_MESSAGE_TYPE_NAME(message)  gst_message_type_get_name(GST_MESSAGE_TYPE(message))
/**
 * GST_MESSAGE_TIMESTAMP:
 * @message: a #GstMessage
 *
 * Get the timestamp of @message. This is the timestamp when the message
 * was created.
 */
#define GST_MESSAGE_TIMESTAMP(message)  (GST_MESSAGE_CAST(message)->timestamp)
/**
 * GST_MESSAGE_SRC:
 * @message: a #GstMessage
 *
 * Get the object that posted @message.
 */
#define GST_MESSAGE_SRC(message)        (GST_MESSAGE_CAST(message)->src)

/**
 * GST_MESSAGE_SEQNUM:
 * @message: a #GstMessage
 *
 * Get the sequence number of @message.
 */
#define GST_MESSAGE_SEQNUM(message)     (GST_MESSAGE_CAST(message)->seqnum)

/**
 * GST_MESSAGE_SRC_NAME:
 * @message: a #GstMessage
 *
 * Get the name of the object that posted @message. Returns "(NULL)" if
 * the message has no source object set.
 *
 * Since: 0.10.24
 */
#define GST_MESSAGE_SRC_NAME(message)   (GST_MESSAGE_SRC(message) ? \
    GST_OBJECT_NAME (GST_MESSAGE_SRC(message)) : "(NULL)")

/**
 * GstStructureChangeType:
 * @GST_STRUCTURE_CHANGE_TYPE_PAD_LINK: Pad linking is starting or done.
 * @GST_STRUCTURE_CHANGE_TYPE_PAD_UNLINK: Pad unlinking is starting or done.
 *
 * The type of a %GST_MESSAGE_STRUCTURE_CHANGE.
 *
 * Since: 0.10.22
 */
typedef enum {
  GST_STRUCTURE_CHANGE_TYPE_PAD_LINK   = 0,
  GST_STRUCTURE_CHANGE_TYPE_PAD_UNLINK = 1
} GstStructureChangeType;

/**
 * GstStreamStatusType:
 * @GST_STREAM_STATUS_TYPE_CREATE: A new thread need to be created.
 * @GST_STREAM_STATUS_TYPE_ENTER: a thread entered its loop function
 * @GST_STREAM_STATUS_TYPE_LEAVE: a thread left its loop function
 * @GST_STREAM_STATUS_TYPE_DESTROY: a thread is destroyed
 * @GST_STREAM_STATUS_TYPE_START: a thread is started
 * @GST_STREAM_STATUS_TYPE_PAUSE: a thread is paused
 * @GST_STREAM_STATUS_TYPE_STOP: a thread is stopped
 *
 * The type of a %GST_MESSAGE_STREAM_STATUS. The stream status messages inform the
 * application of new streaming threads and their status.
 *
 * Since: 0.10.24
 */
typedef enum {
  GST_STREAM_STATUS_TYPE_CREATE   = 0,
  GST_STREAM_STATUS_TYPE_ENTER    = 1,
  GST_STREAM_STATUS_TYPE_LEAVE    = 2,
  GST_STREAM_STATUS_TYPE_DESTROY  = 3,

  GST_STREAM_STATUS_TYPE_START    = 8,
  GST_STREAM_STATUS_TYPE_PAUSE    = 9,
  GST_STREAM_STATUS_TYPE_STOP     = 10
} GstStreamStatusType;

/**
 * GstProgressType:
 * @GST_PROGRESS_TYPE_START: A new task started.
 * @GST_PROGRESS_TYPE_CONTINUE: A task completed and a new one continues.
 * @GST_PROGRESS_TYPE_COMPLETE: A task completed.
 * @GST_PROGRESS_TYPE_CANCELED: A task was canceled.
 * @GST_PROGRESS_TYPE_ERROR: A task caused an error. An error message is also
 *          posted on the bus.
 *
 * The type of a %GST_MESSAGE_PROGRESS. The progress messages inform the
 * application of the status of assynchronous tasks.
 *
 * Since: 0.10.33
 */
typedef enum {
  GST_PROGRESS_TYPE_START    = 0,
  GST_PROGRESS_TYPE_CONTINUE = 1,
  GST_PROGRESS_TYPE_COMPLETE = 2,
  GST_PROGRESS_TYPE_CANCELED = 3,
  GST_PROGRESS_TYPE_ERROR    = 4,
} GstProgressType;

/**
 * GstMessage:
 * @mini_object: the parent structure
 * @type: the #GstMessageType of the message
 * @timestamp: the timestamp of the message
 * @src: the src of the message
 * @seqnum: the sequence number of the message
 *
 * A #GstMessage.
 */
struct _GstMessage
{
  GstMiniObject   mini_object;

  /*< public > *//* with COW */
  GstMessageType  type;
  guint64         timestamp;
  GstObject      *src;
  guint32         seqnum;

  /*< private >*//* with MESSAGE_LOCK */
  GMutex          lock;                 /* lock and cond for async delivery */
  GCond           cond;
};

GType           gst_message_get_type            (void);

const gchar*    gst_message_type_get_name       (GstMessageType type);
GQuark          gst_message_type_to_quark       (GstMessageType type);

/* refcounting */
/**
 * gst_message_ref:
 * @msg: the message to ref
 *
 * Convenience macro to increase the reference count of the message.
 *
 * Returns: @msg (for convenience when doing assignments)
 */
#ifdef _FOOL_GTK_DOC_
G_INLINE_FUNC GstMessage * gst_message_ref (GstMessage * msg);
#endif

static inline GstMessage *
gst_message_ref (GstMessage * msg)
{
  return (GstMessage *) gst_mini_object_ref (GST_MINI_OBJECT_CAST (msg));
}

/**
 * gst_message_unref:
 * @msg: the message to unref
 *
 * Convenience macro to decrease the reference count of the message, possibly
 * freeing it.
 */
#ifdef _FOOL_GTK_DOC_
G_INLINE_FUNC void gst_message_unref (GstMessage * msg);
#endif

static inline void
gst_message_unref (GstMessage * msg)
{
  gst_mini_object_unref (GST_MINI_OBJECT_CAST (msg));
}

/* copy message */
/**
 * gst_message_copy:
 * @msg: the message to copy
 *
 * Creates a copy of the message. Returns a copy of the message.
 *
 * Returns: (transfer full): a new copy of @msg.
 *
 * MT safe
 */
#ifdef _FOOL_GTK_DOC_
G_INLINE_FUNC GstMessage * gst_message_copy (const GstMessage * msg);
#endif

static inline GstMessage *
gst_message_copy (const GstMessage * msg)
{
  return GST_MESSAGE_CAST (gst_mini_object_copy (GST_MINI_OBJECT_CONST_CAST (msg)));
}

/**
 * gst_message_is_writable:
 * @msg: a #GstMessage
 *
 * Tests if you can safely write into a message's structure or validly
 * modify the seqnum and timestamp fields.
 */
#define         gst_message_is_writable(msg)     gst_mini_object_is_writable (GST_MINI_OBJECT_CAST (msg))
/**
 * gst_message_make_writable:
 * @msg: (transfer full): the message to make writable
 *
 * Checks if a message is writable. If not, a writable copy is made and
 * returned.
 *
 * Returns: (transfer full): a message (possibly a duplicate) that is writable.
 *
 * MT safe
 */
#define         gst_message_make_writable(msg)  GST_MESSAGE_CAST (gst_mini_object_make_writable (GST_MINI_OBJECT_CAST (msg)))
/**
 * gst_message_replace:
 * @old_message: (inout) (transfer full): pointer to a pointer to a #GstMessage
 *     to be replaced.
 * @new_message: (allow-none) (transfer none): pointer to a #GstMessage that will
 *     replace the message pointed to by @old_message.
 *
 * Modifies a pointer to a #GstMessage to point to a different #GstMessage. The
 * modification is done atomically (so this is useful for ensuring thread safety
 * in some cases), and the reference counts are updated appropriately (the old
 * message is unreffed, the new one is reffed).
 *
 * Either @new_message or the #GstMessage pointed to by @old_message may be NULL.
 *
 * Returns: TRUE if @new_message was different from @old_message
 */
#ifdef _FOOL_GTK_DOC_
G_INLINE_FUNC gboolean gst_message_replace (GstMessage **old_message, GstMessage *new_message);
#endif

static inline gboolean
gst_message_replace (GstMessage **old_message, GstMessage *new_message)
{
  return gst_mini_object_replace ((GstMiniObject **) old_message, (GstMiniObject *) new_message);
}


/* custom messages */
GstMessage *    gst_message_new_custom          (GstMessageType type,
                                                 GstObject    * src,
                                                 GstStructure * structure) G_GNUC_MALLOC;
const GstStructure *
                gst_message_get_structure       (GstMessage *message);

gboolean        gst_message_has_name            (GstMessage *message, const gchar *name);

/* identifiers for events and messages */
guint32         gst_message_get_seqnum          (GstMessage *message);
void            gst_message_set_seqnum          (GstMessage *message, guint32 seqnum);

/* EOS */
GstMessage *    gst_message_new_eos             (GstObject * src) G_GNUC_MALLOC;

/* ERROR */

GstMessage *    gst_message_new_error           (GstObject * src, GError * error, const gchar * debug) G_GNUC_MALLOC;
void            gst_message_parse_error         (GstMessage *message, GError **gerror, gchar **debug);

/* WARNING */
GstMessage *    gst_message_new_warning         (GstObject * src, GError * error, const gchar * debug) G_GNUC_MALLOC;
void            gst_message_parse_warning       (GstMessage *message, GError **gerror, gchar **debug);

/* INFO */
GstMessage *    gst_message_new_info            (GstObject * src, GError * error, const gchar * debug) G_GNUC_MALLOC;
void            gst_message_parse_info          (GstMessage *message, GError **gerror, gchar **debug);

/* TAG */
GstMessage *    gst_message_new_tag             (GstObject * src, GstTagList * tag_list) G_GNUC_MALLOC;
void            gst_message_parse_tag           (GstMessage *message, GstTagList **tag_list);

/* BUFFERING */
GstMessage *    gst_message_new_buffering         (GstObject * src, gint percent) G_GNUC_MALLOC;
void            gst_message_parse_buffering       (GstMessage *message, gint *percent);
void            gst_message_set_buffering_stats   (GstMessage *message, GstBufferingMode mode,
                                                   gint avg_in, gint avg_out,
                                                   gint64 buffering_left);
void            gst_message_parse_buffering_stats (GstMessage *message, GstBufferingMode *mode,
                                                   gint *avg_in, gint *avg_out,
                                                   gint64 *buffering_left);

/* STATE_CHANGED */
GstMessage *    gst_message_new_state_changed   (GstObject * src, GstState oldstate,
                                                 GstState newstate, GstState pending) G_GNUC_MALLOC;
void            gst_message_parse_state_changed (GstMessage *message, GstState *oldstate,
                                                 GstState *newstate, GstState *pending);

/* STATE_DIRTY */
GstMessage *    gst_message_new_state_dirty     (GstObject * src) G_GNUC_MALLOC;

/* STEP_DONE */
GstMessage *    gst_message_new_step_done       (GstObject * src, GstFormat format, guint64 amount,
                                                 gdouble rate, gboolean flush, gboolean intermediate,
                                                 guint64 duration, gboolean eos) G_GNUC_MALLOC;
void            gst_message_parse_step_done     (GstMessage * message, GstFormat *format, guint64 *amount,
                                                 gdouble *rate, gboolean *flush, gboolean *intermediate,
                                                 guint64 *duration, gboolean *eos);
/* CLOCK_PROVIDE */
GstMessage *    gst_message_new_clock_provide   (GstObject * src, GstClock *clock, gboolean ready) G_GNUC_MALLOC;
void            gst_message_parse_clock_provide (GstMessage *message, GstClock **clock,
                                                 gboolean *ready);

/* CLOCK_LOST */
GstMessage *    gst_message_new_clock_lost      (GstObject * src, GstClock *clock) G_GNUC_MALLOC;
void            gst_message_parse_clock_lost    (GstMessage *message, GstClock **clock);

/* NEW_CLOCK */
GstMessage *    gst_message_new_new_clock       (GstObject * src, GstClock *clock) G_GNUC_MALLOC;
void            gst_message_parse_new_clock     (GstMessage *message, GstClock **clock);

/* APPLICATION */
GstMessage *    gst_message_new_application     (GstObject * src, GstStructure * structure) G_GNUC_MALLOC;

/* ELEMENT */
GstMessage *    gst_message_new_element         (GstObject * src, GstStructure * structure) G_GNUC_MALLOC;

/* SEGMENT_START */
GstMessage *    gst_message_new_segment_start   (GstObject * src, GstFormat format, gint64 position) G_GNUC_MALLOC;
void            gst_message_parse_segment_start (GstMessage *message, GstFormat *format,
                                                 gint64 *position);

/* SEGMENT_DONE */
GstMessage *    gst_message_new_segment_done    (GstObject * src, GstFormat format, gint64 position) G_GNUC_MALLOC;
void            gst_message_parse_segment_done  (GstMessage *message, GstFormat *format,
                                                 gint64 *position);

/* DURATION */
GstMessage *    gst_message_new_duration        (GstObject * src, GstFormat format, gint64 duration) G_GNUC_MALLOC;
void            gst_message_parse_duration      (GstMessage *message, GstFormat *format,
                                                 gint64 *duration);

/* LATENCY */
GstMessage *    gst_message_new_latency         (GstObject * src) G_GNUC_MALLOC;

/* ASYNC_START */
GstMessage *    gst_message_new_async_start     (GstObject * src) G_GNUC_MALLOC;

/* ASYNC_DONE */
GstMessage *    gst_message_new_async_done      (GstObject * src, gboolean reset_time) G_GNUC_MALLOC;
void            gst_message_parse_async_done    (GstMessage *message, gboolean *reset_time);

/* STRUCTURE CHANGE */
GstMessage *    gst_message_new_structure_change   (GstObject * src, GstStructureChangeType type,
                                                    GstElement *owner, gboolean busy) G_GNUC_MALLOC;
void            gst_message_parse_structure_change (GstMessage *message, GstStructureChangeType *type,
                                                    GstElement **owner, gboolean *busy);

/* STREAM STATUS */
GstMessage *    gst_message_new_stream_status        (GstObject * src, GstStreamStatusType type,
                                                      GstElement *owner) G_GNUC_MALLOC;
void            gst_message_parse_stream_status      (GstMessage *message, GstStreamStatusType *type,
                                                      GstElement **owner);
void            gst_message_set_stream_status_object (GstMessage *message, const GValue *object);
const GValue *  gst_message_get_stream_status_object (GstMessage *message);

/* REQUEST_STATE */
GstMessage *    gst_message_new_request_state   (GstObject * src, GstState state) G_GNUC_MALLOC;
void            gst_message_parse_request_state (GstMessage * message, GstState *state);

/* STEP_START */
GstMessage *    gst_message_new_step_start      (GstObject * src, gboolean active, GstFormat format,
                                                 guint64 amount, gdouble rate, gboolean flush,
                                                 gboolean intermediate) G_GNUC_MALLOC;
void            gst_message_parse_step_start    (GstMessage * message, gboolean *active, GstFormat *format,
                                                 guint64 *amount, gdouble *rate, gboolean *flush,
                                                 gboolean *intermediate);

/* QOS */
GstMessage *    gst_message_new_qos             (GstObject * src, gboolean live, guint64 running_time,
                                                 guint64 stream_time, guint64 timestamp, guint64 duration) G_GNUC_MALLOC;
void            gst_message_set_qos_values      (GstMessage * message, gint64 jitter, gdouble proportion,
                                                 gint quality);
void            gst_message_set_qos_stats       (GstMessage * message, GstFormat format, guint64 processed,
                                                 guint64 dropped);
void            gst_message_parse_qos           (GstMessage * message, gboolean * live, guint64 * running_time,
                                                 guint64 * stream_time, guint64 * timestamp, guint64 * duration);
void            gst_message_parse_qos_values    (GstMessage * message, gint64 * jitter, gdouble * proportion,
                                                 gint * quality);
void            gst_message_parse_qos_stats     (GstMessage * message, GstFormat * format, guint64 * processed,
                                                 guint64 * dropped);
/* PROGRESS */
GstMessage *    gst_message_new_progress           (GstObject * src, GstProgressType type, const gchar *code,
                                                    const gchar *text) G_GNUC_MALLOC;
void            gst_message_parse_progress         (GstMessage * message, GstProgressType * type, gchar ** code,
                                                    gchar ** text);

/* TOC */
GstMessage *    gst_message_new_toc             (GstObject *src, GstToc *toc, gboolean updated);
void            gst_message_parse_toc           (GstMessage *message, GstToc **toc, gboolean *updated);

G_END_DECLS

#endif /* __GST_MESSAGE_H__ */<|MERGE_RESOLUTION|>--- conflicted
+++ resolved
@@ -135,18 +135,8 @@
 #include <gst/gstelement.h>
 #include <gst/gsttaglist.h>
 #include <gst/gststructure.h>
-<<<<<<< HEAD
 #include <gst/gstquery.h>
-=======
 #include <gst/gsttoc.h>
-
-/**
- * GST_MESSAGE_TRACE_NAME:
- *
- * The name used for memory allocation tracing
- */
-#define GST_MESSAGE_TRACE_NAME  "GstMessage"
->>>>>>> ea9cc8c8
 
 #define GST_TYPE_MESSAGE                         (gst_message_get_type())
 #define GST_IS_MESSAGE(obj)                      (GST_IS_MINI_OBJECT_TYPE (obj, GST_TYPE_MESSAGE))
