/* GStreamer
 * Copyright (C) <1999> Erik Walthinsen <omega@cse.ogi.edu>
 * Copyright (C) 2005 David Schleef <ds@schleef.org>
 *
 * This library is free software; you can redistribute it and/or
 * modify it under the terms of the GNU Library General Public
 * License as published by the Free Software Foundation; either
 * version 2 of the License, or (at your option) any later version.
 *
 * This library is distributed in the hope that it will be useful,
 * but WITHOUT ANY WARRANTY; without even the implied warranty of
 * MERCHANTABILITY or FITNESS FOR A PARTICULAR PURPOSE.  See the GNU
 * Library General Public License for more details.
 *
 * You should have received a copy of the GNU Library General Public
 * License along with this library; if not, write to the
 * Free Software Foundation, Inc., 59 Temple Place - Suite 330,
 * Boston, MA 02111-1307, USA.
 */

/**
 * SECTION:element-videoscale
 * @see_also: videorate, ffmpegcolorspace
 *
 * This element resizes video frames. By default the element will try to
 * negotiate to the same size on the source and sinkpad so that no scaling
 * is needed. It is therefore safe to insert this element in a pipeline to
 * get more robust behaviour without any cost if no scaling is needed.
 *
 * This element supports a wide range of color spaces including various YUV and
 * RGB formats and is therefore generally able to operate anywhere in a
 * pipeline.
 *
 * <refsect2>
 * <title>Example pipelines</title>
 * |[
 * gst-launch -v filesrc location=videotestsrc.ogg ! oggdemux ! theoradec ! ffmpegcolorspace ! videoscale ! ximagesink
 * ]| Decode an Ogg/Theora and display the video using ximagesink. Since
 * ximagesink cannot perform scaling, the video scaling will be performed by
 * videoscale when you resize the video window.
 * To create the test Ogg/Theora file refer to the documentation of theoraenc.
 * |[
 * gst-launch -v filesrc location=videotestsrc.ogg ! oggdemux ! theoradec ! videoscale ! video/x-raw-yuv, width=50 ! xvimagesink
 * ]| Decode an Ogg/Theora and display the video using xvimagesink with a width
 * of 50.
 * </refsect2>
 *
 * Last reviewed on 2006-03-02 (0.10.4)
 */

/* 
 * Formulas for PAR, DAR, width and height relations:
 *
 * dar_n   w   par_n
 * ----- = - * -----
 * dar_d   h   par_d
 *
 * par_n    h   dar_n
 * ----- =  - * -----
 * par_d    w   dar_d
 * 
 *         dar_n   par_d
 * w = h * ----- * -----
 *         dar_d   par_n
 *
 *         dar_d   par_n
 * h = w * ----- * -----
 *         dar_n   par_d
 */

#ifdef HAVE_CONFIG_H
#include "config.h"
#endif

#include <string.h>

#include <math.h>

#include <gst/video/video.h>

#include "gstvideoscale.h"
#include "gstvideoscaleorc.h"
#include "vs_image.h"
#include "vs_4tap.h"
#include "vs_fill_borders.h"

/* debug variable definition */
GST_DEBUG_CATEGORY (video_scale_debug);

#define DEFAULT_PROP_METHOD       GST_VIDEO_SCALE_BILINEAR
#define DEFAULT_PROP_ADD_BORDERS  FALSE

enum
{
  PROP_0,
  PROP_METHOD,
  PROP_ADD_BORDERS
      /* FILL ME */
};

#undef GST_VIDEO_SIZE_RANGE
#define GST_VIDEO_SIZE_RANGE "(int) [ 1, 32767]"

static GstStaticCaps gst_video_scale_format_caps[] = {
  GST_STATIC_CAPS (GST_VIDEO_CAPS_RGBA),
  GST_STATIC_CAPS (GST_VIDEO_CAPS_ARGB),
  GST_STATIC_CAPS (GST_VIDEO_CAPS_BGRA),
  GST_STATIC_CAPS (GST_VIDEO_CAPS_ABGR),
  GST_STATIC_CAPS (GST_VIDEO_CAPS_YUV ("AYUV")),
  GST_STATIC_CAPS (GST_VIDEO_CAPS_RGBx),
  GST_STATIC_CAPS (GST_VIDEO_CAPS_xRGB),
  GST_STATIC_CAPS (GST_VIDEO_CAPS_BGRx),
  GST_STATIC_CAPS (GST_VIDEO_CAPS_xBGR),
  GST_STATIC_CAPS (GST_VIDEO_CAPS_YUV ("Y444")),
  GST_STATIC_CAPS (GST_VIDEO_CAPS_YUV ("v308")),
  GST_STATIC_CAPS (GST_VIDEO_CAPS_RGB),
  GST_STATIC_CAPS (GST_VIDEO_CAPS_BGR),
  GST_STATIC_CAPS (GST_VIDEO_CAPS_YUV ("Y42B")),
  GST_STATIC_CAPS (GST_VIDEO_CAPS_YUV ("YUY2")),
  GST_STATIC_CAPS (GST_VIDEO_CAPS_YUV ("YVYU")),
  GST_STATIC_CAPS (GST_VIDEO_CAPS_YUV ("UYVY")),
  GST_STATIC_CAPS (GST_VIDEO_CAPS_YUV ("I420")),
  GST_STATIC_CAPS (GST_VIDEO_CAPS_YUV ("YV12")),
  GST_STATIC_CAPS (GST_VIDEO_CAPS_YUV ("Y41B")),
  GST_STATIC_CAPS (GST_VIDEO_CAPS_RGB_16),
  GST_STATIC_CAPS (GST_VIDEO_CAPS_RGB_15),
  GST_STATIC_CAPS (GST_VIDEO_CAPS_GRAY16 ("BYTE_ORDER")),
  GST_STATIC_CAPS (GST_VIDEO_CAPS_YUV ("Y16 ")),
  GST_STATIC_CAPS (GST_VIDEO_CAPS_GRAY8),
  GST_STATIC_CAPS (GST_VIDEO_CAPS_YUV ("Y800")),
  GST_STATIC_CAPS (GST_VIDEO_CAPS_YUV ("Y8  ")),
  GST_STATIC_CAPS (GST_VIDEO_CAPS_YUV ("GREY")),
  GST_STATIC_CAPS (GST_VIDEO_CAPS_YUV ("AY64")),
  GST_STATIC_CAPS (GST_VIDEO_CAPS_ARGB_64)
};

#define GST_TYPE_VIDEO_SCALE_METHOD (gst_video_scale_method_get_type())
static GType
gst_video_scale_method_get_type (void)
{
  static GType video_scale_method_type = 0;

  static const GEnumValue video_scale_methods[] = {
    {GST_VIDEO_SCALE_NEAREST, "Nearest Neighbour", "nearest-neighbour"},
    {GST_VIDEO_SCALE_BILINEAR, "Bilinear", "bilinear"},
    {GST_VIDEO_SCALE_4TAP, "4-tap", "4-tap"},
    {0, NULL, NULL},
  };

  if (!video_scale_method_type) {
    video_scale_method_type =
        g_enum_register_static ("GstVideoScaleMethod", video_scale_methods);
  }
  return video_scale_method_type;
}

static GstCaps *
gst_video_scale_get_capslist (void)
{
  static GstCaps *caps = NULL;
  static volatile gsize inited = 0;

  if (g_once_init_enter (&inited)) {
    gint i;

    g_assert (caps == NULL);

    caps = gst_caps_new_empty ();
    for (i = 0; i < G_N_ELEMENTS (gst_video_scale_format_caps); i++)
      gst_caps_append (caps,
          gst_caps_make_writable
          (gst_static_caps_get (&gst_video_scale_format_caps[i])));
    g_once_init_leave (&inited, 1);
  }

  return caps;
}

static GstPadTemplate *
gst_video_scale_src_template_factory (void)
{
  return gst_pad_template_new ("src", GST_PAD_SRC, GST_PAD_ALWAYS,
      gst_caps_ref (gst_video_scale_get_capslist ()));
}

static GstPadTemplate *
gst_video_scale_sink_template_factory (void)
{
  return gst_pad_template_new ("sink", GST_PAD_SINK, GST_PAD_ALWAYS,
      gst_caps_ref (gst_video_scale_get_capslist ()));
}


static void gst_video_scale_finalize (GstVideoScale * videoscale);
static gboolean gst_video_scale_src_event (GstBaseTransform * trans,
    GstEvent * event);

/* base transform vmethods */
static GstCaps *gst_video_scale_transform_caps (GstBaseTransform * trans,
    GstPadDirection direction, GstCaps * caps);
static gboolean gst_video_scale_set_caps (GstBaseTransform * trans,
    GstCaps * in, GstCaps * out);
static gboolean gst_video_scale_get_unit_size (GstBaseTransform * trans,
    GstCaps * caps, gsize * size);
static GstFlowReturn gst_video_scale_transform (GstBaseTransform * trans,
    GstBuffer * in, GstBuffer * out);
static void gst_video_scale_fixate_caps (GstBaseTransform * base,
    GstPadDirection direction, GstCaps * caps, GstCaps * othercaps);

static void gst_video_scale_set_property (GObject * object, guint prop_id,
    const GValue * value, GParamSpec * pspec);
static void gst_video_scale_get_property (GObject * object, guint prop_id,
    GValue * value, GParamSpec * pspec);

#define gst_video_scale_parent_class parent_class
G_DEFINE_TYPE (GstVideoScale, gst_video_scale, GST_TYPE_VIDEO_FILTER);

static void
gst_video_scale_class_init (GstVideoScaleClass * klass)
{
  GObjectClass *gobject_class = (GObjectClass *) klass;
  GstElementClass *element_class = (GstElementClass *) klass;
  GstBaseTransformClass *trans_class = (GstBaseTransformClass *) klass;

  gobject_class->finalize = (GObjectFinalizeFunc) gst_video_scale_finalize;
  gobject_class->set_property = gst_video_scale_set_property;
  gobject_class->get_property = gst_video_scale_get_property;

  g_object_class_install_property (gobject_class, PROP_METHOD,
      g_param_spec_enum ("method", "method", "method",
          GST_TYPE_VIDEO_SCALE_METHOD, DEFAULT_PROP_METHOD,
          G_PARAM_READWRITE | G_PARAM_STATIC_STRINGS));

  g_object_class_install_property (gobject_class, PROP_ADD_BORDERS,
      g_param_spec_boolean ("add-borders", "Add Borders",
          "Add black borders if necessary to keep the display aspect ratio",
          DEFAULT_PROP_ADD_BORDERS,
          G_PARAM_READWRITE | G_PARAM_STATIC_STRINGS));

  gst_element_class_set_details_simple (element_class,
      "Video scaler", "Filter/Converter/Video/Scaler",
      "Resizes video", "Wim Taymans <wim.taymans@chello.be>");

  gst_element_class_add_pad_template (element_class,
      gst_video_scale_sink_template_factory ());
  gst_element_class_add_pad_template (element_class,
      gst_video_scale_src_template_factory ());

  trans_class->transform_caps =
      GST_DEBUG_FUNCPTR (gst_video_scale_transform_caps);
  trans_class->set_caps = GST_DEBUG_FUNCPTR (gst_video_scale_set_caps);
  trans_class->get_unit_size =
      GST_DEBUG_FUNCPTR (gst_video_scale_get_unit_size);
  trans_class->transform = GST_DEBUG_FUNCPTR (gst_video_scale_transform);
  trans_class->fixate_caps = GST_DEBUG_FUNCPTR (gst_video_scale_fixate_caps);
  trans_class->src_event = GST_DEBUG_FUNCPTR (gst_video_scale_src_event);
}

static void
gst_video_scale_init (GstVideoScale * videoscale)
{
  videoscale->tmp_buf = NULL;
  videoscale->method = DEFAULT_PROP_METHOD;
  videoscale->add_borders = DEFAULT_PROP_ADD_BORDERS;
}

static void
gst_video_scale_finalize (GstVideoScale * videoscale)
{
  if (videoscale->tmp_buf)
    g_free (videoscale->tmp_buf);

  G_OBJECT_CLASS (parent_class)->finalize (G_OBJECT (videoscale));
}

static void
gst_video_scale_set_property (GObject * object, guint prop_id,
    const GValue * value, GParamSpec * pspec)
{
  GstVideoScale *vscale = GST_VIDEO_SCALE (object);

  switch (prop_id) {
    case PROP_METHOD:
      GST_OBJECT_LOCK (vscale);
      vscale->method = g_value_get_enum (value);
      GST_OBJECT_UNLOCK (vscale);
      break;
    case PROP_ADD_BORDERS:
      GST_OBJECT_LOCK (vscale);
      vscale->add_borders = g_value_get_boolean (value);
      GST_OBJECT_UNLOCK (vscale);
      gst_base_transform_reconfigure (GST_BASE_TRANSFORM_CAST (vscale));
      break;
    default:
      G_OBJECT_WARN_INVALID_PROPERTY_ID (object, prop_id, pspec);
      break;
  }
}

static void
gst_video_scale_get_property (GObject * object, guint prop_id, GValue * value,
    GParamSpec * pspec)
{
  GstVideoScale *vscale = GST_VIDEO_SCALE (object);

  switch (prop_id) {
    case PROP_METHOD:
      GST_OBJECT_LOCK (vscale);
      g_value_set_enum (value, vscale->method);
      GST_OBJECT_UNLOCK (vscale);
      break;
    case PROP_ADD_BORDERS:
      GST_OBJECT_LOCK (vscale);
      g_value_set_boolean (value, vscale->add_borders);
      GST_OBJECT_UNLOCK (vscale);
      break;
    default:
      G_OBJECT_WARN_INVALID_PROPERTY_ID (object, prop_id, pspec);
      break;
  }
}

static GstCaps *
gst_video_scale_transform_caps (GstBaseTransform * trans,
    GstPadDirection direction, GstCaps * caps)
{
  GstCaps *ret;
  GstStructure *structure;

  /* this function is always called with a simple caps */
  g_return_val_if_fail (GST_CAPS_IS_SIMPLE (caps), NULL);

  GST_DEBUG_OBJECT (trans,
      "Transforming caps %" GST_PTR_FORMAT " in direction %s", caps,
      (direction == GST_PAD_SINK) ? "sink" : "src");

  ret = gst_caps_copy (caps);
  structure = gst_structure_copy (gst_caps_get_structure (ret, 0));

  gst_structure_set (structure,
      "width", GST_TYPE_INT_RANGE, 1, G_MAXINT,
      "height", GST_TYPE_INT_RANGE, 1, G_MAXINT, NULL);

  /* if pixel aspect ratio, make a range of it */
  if (gst_structure_has_field (structure, "pixel-aspect-ratio")) {
    gst_structure_set (structure, "pixel-aspect-ratio", GST_TYPE_FRACTION_RANGE,
        1, G_MAXINT, G_MAXINT, 1, NULL);
  }
  gst_caps_append_structure (ret, structure);

  GST_DEBUG_OBJECT (trans, "returning caps: %" GST_PTR_FORMAT, ret);

  return ret;
}

static gboolean
gst_video_scale_set_caps (GstBaseTransform * trans, GstCaps * in, GstCaps * out)
{
  GstVideoScale *videoscale = GST_VIDEO_SCALE (trans);
  gboolean ret;
  gint from_dar_n, from_dar_d, to_dar_n, to_dar_d;
  gint from_par_n, from_par_d, to_par_n, to_par_d;

  ret =
      gst_video_format_parse_caps (in, &videoscale->format,
      &videoscale->from_width, &videoscale->from_height);
  ret &=
      gst_video_format_parse_caps (out, NULL, &videoscale->to_width,
      &videoscale->to_height);
  if (!ret)
    goto done;

  videoscale->src_size = gst_video_format_get_size (videoscale->format,
      videoscale->from_width, videoscale->from_height);
  videoscale->dest_size = gst_video_format_get_size (videoscale->format,
      videoscale->to_width, videoscale->to_height);

  if (!gst_video_parse_caps_pixel_aspect_ratio (in, &from_par_n, &from_par_d))
    from_par_n = from_par_d = 1;
  if (!gst_video_parse_caps_pixel_aspect_ratio (out, &to_par_n, &to_par_d))
    to_par_n = to_par_d = 1;

  if (!gst_util_fraction_multiply (videoscale->from_width,
          videoscale->from_height, from_par_n, from_par_d, &from_dar_n,
          &from_dar_d)) {
    from_dar_n = from_dar_d = -1;
  }

  if (!gst_util_fraction_multiply (videoscale->to_width,
          videoscale->to_height, to_par_n, to_par_d, &to_dar_n, &to_dar_d)) {
    to_dar_n = to_dar_d = -1;
  }

  videoscale->borders_w = videoscale->borders_h = 0;
  if (to_dar_n != from_dar_n || to_dar_d != from_dar_d) {
    if (videoscale->add_borders) {
      gint n, d, to_h, to_w;

      if (from_dar_n != -1 && from_dar_d != -1
          && gst_util_fraction_multiply (from_dar_n, from_dar_d, to_par_n,
              to_par_d, &n, &d)) {
        to_h = gst_util_uint64_scale_int (videoscale->to_width, d, n);
        if (to_h <= videoscale->to_height) {
          videoscale->borders_h = videoscale->to_height - to_h;
          videoscale->borders_w = 0;
        } else {
          to_w = gst_util_uint64_scale_int (videoscale->to_height, n, d);
          g_assert (to_w <= videoscale->to_width);
          videoscale->borders_h = 0;
          videoscale->borders_w = videoscale->to_width - to_w;
        }
      } else {
        GST_WARNING_OBJECT (videoscale, "Can't calculate borders");
      }
    } else {
      GST_WARNING_OBJECT (videoscale, "Can't keep DAR!");
    }
  }

  if (videoscale->tmp_buf)
    g_free (videoscale->tmp_buf);
  videoscale->tmp_buf = g_malloc (videoscale->to_width * 8 * 4);

  gst_base_transform_set_passthrough (trans,
      (videoscale->from_width == videoscale->to_width
          && videoscale->from_height == videoscale->to_height));

  GST_DEBUG_OBJECT (videoscale, "from=%dx%d (par=%d/%d dar=%d/%d), size %d "
      "-> to=%dx%d (par=%d/%d dar=%d/%d borders=%d:%d), size %d",
      videoscale->from_width, videoscale->from_height, from_par_n, from_par_d,
      from_dar_n, from_dar_d, videoscale->src_size, videoscale->to_width,
      videoscale->to_height, to_par_n, to_par_d, to_dar_n, to_dar_d,
      videoscale->borders_w, videoscale->borders_h, videoscale->dest_size);

done:
  return ret;
}

static gboolean
gst_video_scale_get_unit_size (GstBaseTransform * trans, GstCaps * caps,
    gsize * size)
{
  GstVideoFormat format;
  gint width, height;

  if (!gst_video_format_parse_caps (caps, &format, &width, &height))
    return FALSE;

  *size = gst_video_format_get_size (format, width, height);

  return TRUE;
}

static void
gst_video_scale_fixate_caps (GstBaseTransform * base, GstPadDirection direction,
    GstCaps * caps, GstCaps * othercaps)
{
  GstStructure *ins, *outs;
  const GValue *from_par, *to_par;
  GValue fpar = { 0, }, tpar = {
  0,};

  g_return_if_fail (gst_caps_is_fixed (caps));

  GST_DEBUG_OBJECT (base, "trying to fixate othercaps %" GST_PTR_FORMAT
      " based on caps %" GST_PTR_FORMAT, othercaps, caps);

  ins = gst_caps_get_structure (caps, 0);
  outs = gst_caps_get_structure (othercaps, 0);

  from_par = gst_structure_get_value (ins, "pixel-aspect-ratio");
  to_par = gst_structure_get_value (outs, "pixel-aspect-ratio");

  /* If we're fixating from the sinkpad we always set the PAR and
   * assume that missing PAR on the sinkpad means 1/1 and
   * missing PAR on the srcpad means undefined
   */
  if (direction == GST_PAD_SINK) {
    if (!from_par) {
      g_value_init (&fpar, GST_TYPE_FRACTION);
      gst_value_set_fraction (&fpar, 1, 1);
      from_par = &fpar;
    }
    if (!to_par) {
      g_value_init (&tpar, GST_TYPE_FRACTION_RANGE);
      gst_value_set_fraction_range_full (&tpar, 1, G_MAXINT, G_MAXINT, 1);
      to_par = &tpar;
    }
  } else {
    if (!to_par) {
      g_value_init (&tpar, GST_TYPE_FRACTION);
      gst_value_set_fraction (&tpar, 1, 1);
      to_par = &tpar;

      gst_structure_set (outs, "pixel-aspect-ratio", GST_TYPE_FRACTION, 1, 1,
          NULL);
    }
    if (!from_par) {
      g_value_init (&fpar, GST_TYPE_FRACTION);
      gst_value_set_fraction (&fpar, 1, 1);
      from_par = &fpar;
    }
  }

  /* we have both PAR but they might not be fixated */
  {
    gint from_w, from_h, from_par_n, from_par_d, to_par_n, to_par_d;
    gint w = 0, h = 0;
    gint from_dar_n, from_dar_d;
    gint num, den;

    /* from_par should be fixed */
    g_return_if_fail (gst_value_is_fixed (from_par));

    from_par_n = gst_value_get_fraction_numerator (from_par);
    from_par_d = gst_value_get_fraction_denominator (from_par);

    gst_structure_get_int (ins, "width", &from_w);
    gst_structure_get_int (ins, "height", &from_h);

    gst_structure_get_int (outs, "width", &w);
    gst_structure_get_int (outs, "height", &h);

    /* if both width and height are already fixed, we can't do anything
     * about it anymore */
    if (w && h) {
      guint n, d;

      GST_DEBUG_OBJECT (base, "dimensions already set to %dx%d, not fixating",
          w, h);
      if (!gst_value_is_fixed (to_par)) {
        if (gst_video_calculate_display_ratio (&n, &d, from_w, from_h,
                from_par_n, from_par_d, w, h)) {
          GST_DEBUG_OBJECT (base, "fixating to_par to %dx%d", n, d);
          if (gst_structure_has_field (outs, "pixel-aspect-ratio"))
            gst_structure_fixate_field_nearest_fraction (outs,
                "pixel-aspect-ratio", n, d);
          else if (n != d)
            gst_structure_set (outs, "pixel-aspect-ratio", GST_TYPE_FRACTION,
                n, d, NULL);
        }
      }
      goto done;
    }

    /* Calculate input DAR */
    if (!gst_util_fraction_multiply (from_w, from_h, from_par_n, from_par_d,
            &from_dar_n, &from_dar_d)) {
      GST_ELEMENT_ERROR (base, CORE, NEGOTIATION, (NULL),
          ("Error calculating the output scaled size - integer overflow"));
      goto done;
    }

    GST_DEBUG_OBJECT (base, "Input DAR is %d/%d", from_dar_n, from_dar_d);

    /* If either width or height are fixed there's not much we
     * can do either except choosing a height or width and PAR
     * that matches the DAR as good as possible
     */
    if (h) {
      GstStructure *tmp;
      gint set_w, set_par_n, set_par_d;

      GST_DEBUG_OBJECT (base, "height is fixed (%d)", h);

      /* If the PAR is fixed too, there's not much to do
       * except choosing the width that is nearest to the
       * width with the same DAR */
      if (gst_value_is_fixed (to_par)) {
        to_par_n = gst_value_get_fraction_numerator (to_par);
        to_par_d = gst_value_get_fraction_denominator (to_par);

        GST_DEBUG_OBJECT (base, "PAR is fixed %d/%d", to_par_n, to_par_d);

        if (!gst_util_fraction_multiply (from_dar_n, from_dar_d, to_par_d,
                to_par_n, &num, &den)) {
          GST_ELEMENT_ERROR (base, CORE, NEGOTIATION, (NULL),
              ("Error calculating the output scaled size - integer overflow"));
          goto done;
        }

        w = (guint) gst_util_uint64_scale_int (h, num, den);
        gst_structure_fixate_field_nearest_int (outs, "width", w);

        goto done;
      }

      /* The PAR is not fixed and it's quite likely that we can set
       * an arbitrary PAR. */

      /* Check if we can keep the input width */
      tmp = gst_structure_copy (outs);
      gst_structure_fixate_field_nearest_int (tmp, "width", from_w);
      gst_structure_get_int (tmp, "width", &set_w);

      /* Might have failed but try to keep the DAR nonetheless by
       * adjusting the PAR */
      if (!gst_util_fraction_multiply (from_dar_n, from_dar_d, h, set_w,
              &to_par_n, &to_par_d)) {
        GST_ELEMENT_ERROR (base, CORE, NEGOTIATION, (NULL),
            ("Error calculating the output scaled size - integer overflow"));
        gst_structure_free (tmp);
        goto done;
      }

      if (!gst_structure_has_field (tmp, "pixel-aspect-ratio"))
        gst_structure_set_value (tmp, "pixel-aspect-ratio", to_par);
      gst_structure_fixate_field_nearest_fraction (tmp, "pixel-aspect-ratio",
          to_par_n, to_par_d);
      gst_structure_get_fraction (tmp, "pixel-aspect-ratio", &set_par_n,
          &set_par_d);
      gst_structure_free (tmp);

      /* Check if the adjusted PAR is accepted */
      if (set_par_n == to_par_n && set_par_d == to_par_d) {
        if (gst_structure_has_field (outs, "pixel-aspect-ratio") ||
            set_par_n != set_par_d)
          gst_structure_set (outs, "width", G_TYPE_INT, set_w,
              "pixel-aspect-ratio", GST_TYPE_FRACTION, set_par_n, set_par_d,
              NULL);
        goto done;
      }

      /* Otherwise scale the width to the new PAR and check if the
       * adjusted with is accepted. If all that fails we can't keep
       * the DAR */
      if (!gst_util_fraction_multiply (from_dar_n, from_dar_d, set_par_d,
              set_par_n, &num, &den)) {
        GST_ELEMENT_ERROR (base, CORE, NEGOTIATION, (NULL),
            ("Error calculating the output scaled size - integer overflow"));
        goto done;
      }

      w = (guint) gst_util_uint64_scale_int (h, num, den);
      gst_structure_fixate_field_nearest_int (outs, "width", w);
      if (gst_structure_has_field (outs, "pixel-aspect-ratio") ||
          set_par_n != set_par_d)
        gst_structure_set (outs, "pixel-aspect-ratio", GST_TYPE_FRACTION,
            set_par_n, set_par_d, NULL);

      goto done;
    } else if (w) {
      GstStructure *tmp;
      gint set_h, set_par_n, set_par_d;

      GST_DEBUG_OBJECT (base, "width is fixed (%d)", w);

      /* If the PAR is fixed too, there's not much to do
       * except choosing the height that is nearest to the
       * height with the same DAR */
      if (gst_value_is_fixed (to_par)) {
        to_par_n = gst_value_get_fraction_numerator (to_par);
        to_par_d = gst_value_get_fraction_denominator (to_par);

        GST_DEBUG_OBJECT (base, "PAR is fixed %d/%d", to_par_n, to_par_d);

        if (!gst_util_fraction_multiply (from_dar_n, from_dar_d, to_par_d,
                to_par_n, &num, &den)) {
          GST_ELEMENT_ERROR (base, CORE, NEGOTIATION, (NULL),
              ("Error calculating the output scaled size - integer overflow"));
          goto done;
        }

        h = (guint) gst_util_uint64_scale_int (w, den, num);
        gst_structure_fixate_field_nearest_int (outs, "height", h);

        goto done;
      }

      /* The PAR is not fixed and it's quite likely that we can set
       * an arbitrary PAR. */

      /* Check if we can keep the input height */
      tmp = gst_structure_copy (outs);
      gst_structure_fixate_field_nearest_int (tmp, "height", from_h);
      gst_structure_get_int (tmp, "height", &set_h);

      /* Might have failed but try to keep the DAR nonetheless by
       * adjusting the PAR */
      if (!gst_util_fraction_multiply (from_dar_n, from_dar_d, set_h, w,
              &to_par_n, &to_par_d)) {
        GST_ELEMENT_ERROR (base, CORE, NEGOTIATION, (NULL),
            ("Error calculating the output scaled size - integer overflow"));
        gst_structure_free (tmp);
        goto done;
      }
      if (!gst_structure_has_field (tmp, "pixel-aspect-ratio"))
        gst_structure_set_value (tmp, "pixel-aspect-ratio", to_par);
      gst_structure_fixate_field_nearest_fraction (tmp, "pixel-aspect-ratio",
          to_par_n, to_par_d);
      gst_structure_get_fraction (tmp, "pixel-aspect-ratio", &set_par_n,
          &set_par_d);
      gst_structure_free (tmp);

      /* Check if the adjusted PAR is accepted */
      if (set_par_n == to_par_n && set_par_d == to_par_d) {
        if (gst_structure_has_field (outs, "pixel-aspect-ratio") ||
            set_par_n != set_par_d)
          gst_structure_set (outs, "height", G_TYPE_INT, set_h,
              "pixel-aspect-ratio", GST_TYPE_FRACTION, set_par_n, set_par_d,
              NULL);
        goto done;
      }

      /* Otherwise scale the height to the new PAR and check if the
       * adjusted with is accepted. If all that fails we can't keep
       * the DAR */
      if (!gst_util_fraction_multiply (from_dar_n, from_dar_d, set_par_d,
              set_par_n, &num, &den)) {
        GST_ELEMENT_ERROR (base, CORE, NEGOTIATION, (NULL),
            ("Error calculating the output scaled size - integer overflow"));
        goto done;
      }

      h = (guint) gst_util_uint64_scale_int (w, den, num);
      gst_structure_fixate_field_nearest_int (outs, "height", h);
      if (gst_structure_has_field (outs, "pixel-aspect-ratio") ||
          set_par_n != set_par_d)
        gst_structure_set (outs, "pixel-aspect-ratio", GST_TYPE_FRACTION,
            set_par_n, set_par_d, NULL);

      goto done;
    } else if (gst_value_is_fixed (to_par)) {
      GstStructure *tmp;
      gint set_h, set_w, f_h, f_w;

      to_par_n = gst_value_get_fraction_numerator (to_par);
      to_par_d = gst_value_get_fraction_denominator (to_par);

      /* Calculate scale factor for the PAR change */
      if (!gst_util_fraction_multiply (from_dar_n, from_dar_d, to_par_n,
              to_par_d, &num, &den)) {
        GST_ELEMENT_ERROR (base, CORE, NEGOTIATION, (NULL),
            ("Error calculating the output scaled size - integer overflow"));
        goto done;
      }

      /* Try to keep the input height (because of interlacing) */
      tmp = gst_structure_copy (outs);
      gst_structure_fixate_field_nearest_int (tmp, "height", from_h);
      gst_structure_get_int (tmp, "height", &set_h);

      /* This might have failed but try to scale the width
       * to keep the DAR nonetheless */
      w = (guint) gst_util_uint64_scale_int (set_h, num, den);
      gst_structure_fixate_field_nearest_int (tmp, "width", w);
      gst_structure_get_int (tmp, "width", &set_w);
      gst_structure_free (tmp);

      /* We kept the DAR and the height is nearest to the original height */
      if (set_w == w) {
        gst_structure_set (outs, "width", G_TYPE_INT, set_w, "height",
            G_TYPE_INT, set_h, NULL);
        goto done;
      }

      f_h = set_h;
      f_w = set_w;

      /* If the former failed, try to keep the input width at least */
      tmp = gst_structure_copy (outs);
      gst_structure_fixate_field_nearest_int (tmp, "width", from_w);
      gst_structure_get_int (tmp, "width", &set_w);

      /* This might have failed but try to scale the width
       * to keep the DAR nonetheless */
      h = (guint) gst_util_uint64_scale_int (set_w, den, num);
      gst_structure_fixate_field_nearest_int (tmp, "height", h);
      gst_structure_get_int (tmp, "height", &set_h);
      gst_structure_free (tmp);

      /* We kept the DAR and the width is nearest to the original width */
      if (set_h == h) {
        gst_structure_set (outs, "width", G_TYPE_INT, set_w, "height",
            G_TYPE_INT, set_h, NULL);
        goto done;
      }

      /* If all this failed, keep the height that was nearest to the orignal
       * height and the nearest possible width. This changes the DAR but
       * there's not much else to do here.
       */
      gst_structure_set (outs, "width", G_TYPE_INT, f_w, "height", G_TYPE_INT,
          f_h, NULL);
      goto done;
    } else {
      GstStructure *tmp;
      gint set_h, set_w, set_par_n, set_par_d, tmp2;

      /* width, height and PAR are not fixed but passthrough is not possible */

      /* First try to keep the height and width as good as possible
       * and scale PAR */
      tmp = gst_structure_copy (outs);
      gst_structure_fixate_field_nearest_int (tmp, "height", from_h);
      gst_structure_get_int (tmp, "height", &set_h);
      gst_structure_fixate_field_nearest_int (tmp, "width", from_w);
      gst_structure_get_int (tmp, "width", &set_w);

      if (!gst_util_fraction_multiply (from_dar_n, from_dar_d, set_h, set_w,
              &to_par_n, &to_par_d)) {
        GST_ELEMENT_ERROR (base, CORE, NEGOTIATION, (NULL),
            ("Error calculating the output scaled size - integer overflow"));
        goto done;
      }

      if (!gst_structure_has_field (tmp, "pixel-aspect-ratio"))
        gst_structure_set_value (tmp, "pixel-aspect-ratio", to_par);
      gst_structure_fixate_field_nearest_fraction (tmp, "pixel-aspect-ratio",
          to_par_n, to_par_d);
      gst_structure_get_fraction (tmp, "pixel-aspect-ratio", &set_par_n,
          &set_par_d);
      gst_structure_free (tmp);

      if (set_par_n == to_par_n && set_par_d == to_par_d) {
        gst_structure_set (outs, "width", G_TYPE_INT, set_w, "height",
            G_TYPE_INT, set_h, NULL);

        if (gst_structure_has_field (outs, "pixel-aspect-ratio") ||
            set_par_n != set_par_d)
          gst_structure_set (outs, "pixel-aspect-ratio", GST_TYPE_FRACTION,
              set_par_n, set_par_d, NULL);
        goto done;
      }

      /* Otherwise try to scale width to keep the DAR with the set
       * PAR and height */
      if (!gst_util_fraction_multiply (from_dar_n, from_dar_d, set_par_d,
              set_par_n, &num, &den)) {
        GST_ELEMENT_ERROR (base, CORE, NEGOTIATION, (NULL),
            ("Error calculating the output scaled size - integer overflow"));
        goto done;
      }

      w = (guint) gst_util_uint64_scale_int (set_h, num, den);
      tmp = gst_structure_copy (outs);
      gst_structure_fixate_field_nearest_int (tmp, "width", w);
      gst_structure_get_int (tmp, "width", &tmp2);
      gst_structure_free (tmp);

      if (tmp2 == w) {
        gst_structure_set (outs, "width", G_TYPE_INT, tmp2, "height",
            G_TYPE_INT, set_h, NULL);
        if (gst_structure_has_field (outs, "pixel-aspect-ratio") ||
            set_par_n != set_par_d)
          gst_structure_set (outs, "pixel-aspect-ratio", GST_TYPE_FRACTION,
              set_par_n, set_par_d, NULL);
        goto done;
      }

      /* ... or try the same with the height */
      h = (guint) gst_util_uint64_scale_int (set_w, den, num);
      tmp = gst_structure_copy (outs);
      gst_structure_fixate_field_nearest_int (tmp, "height", h);
      gst_structure_get_int (tmp, "height", &tmp2);
      gst_structure_free (tmp);

      if (tmp2 == h) {
        gst_structure_set (outs, "width", G_TYPE_INT, set_w, "height",
            G_TYPE_INT, tmp2, NULL);
        if (gst_structure_has_field (outs, "pixel-aspect-ratio") ||
            set_par_n != set_par_d)
          gst_structure_set (outs, "pixel-aspect-ratio", GST_TYPE_FRACTION,
              set_par_n, set_par_d, NULL);
        goto done;
      }

      /* If all fails we can't keep the DAR and take the nearest values
       * for everything from the first try */
      gst_structure_set (outs, "width", G_TYPE_INT, set_w, "height",
          G_TYPE_INT, set_h, NULL);
      if (gst_structure_has_field (outs, "pixel-aspect-ratio") ||
          set_par_n != set_par_d)
        gst_structure_set (outs, "pixel-aspect-ratio", GST_TYPE_FRACTION,
            set_par_n, set_par_d, NULL);
    }
  }

done:
  GST_DEBUG_OBJECT (base, "fixated othercaps to %" GST_PTR_FORMAT, othercaps);

  if (from_par == &fpar)
    g_value_unset (&fpar);
  if (to_par == &tpar)
    g_value_unset (&tpar);
}

static void
gst_video_scale_setup_vs_image (VSImage * image, GstVideoFormat format,
    gint component, gint width, gint height, gint b_w, gint b_h, uint8_t * data)
{
  image->real_width =
      gst_video_format_get_component_width (format, component, width);
  image->real_height =
      gst_video_format_get_component_height (format, component, height);
  image->width =
      gst_video_format_get_component_width (format, component, MAX (1,
          width - b_w));
  image->height =
      gst_video_format_get_component_height (format, component, MAX (1,
          height - b_h));
  image->stride = gst_video_format_get_row_stride (format, component, width);

  image->border_top = (image->real_height - image->height) / 2;
  image->border_bottom = image->real_height - image->height - image->border_top;

  if (format == GST_VIDEO_FORMAT_YUY2 || format == GST_VIDEO_FORMAT_YVYU
      || format == GST_VIDEO_FORMAT_UYVY) {
    g_assert (component == 0);

    image->border_left = (image->real_width - image->width) / 2;

    if (image->border_left % 2 == 1)
      image->border_left--;
    image->border_right = image->real_width - image->width - image->border_left;
  } else {
    image->border_left = (image->real_width - image->width) / 2;
    image->border_right = image->real_width - image->width - image->border_left;
  }

  if (format == GST_VIDEO_FORMAT_I420
      || format == GST_VIDEO_FORMAT_YV12
      || format == GST_VIDEO_FORMAT_Y444
      || format == GST_VIDEO_FORMAT_Y42B || format == GST_VIDEO_FORMAT_Y41B) {
    image->real_pixels = data + gst_video_format_get_component_offset (format,
        component, width, height);
  } else {
    g_assert (component == 0);
    image->real_pixels = data;
  }

  image->pixels =
      image->real_pixels + image->border_top * image->stride +
      image->border_left * gst_video_format_get_pixel_stride (format,
      component);
}

static const guint8 *
_get_black_for_format (GstVideoFormat format)
{
  static const guint8 black[][4] = {
    {255, 0, 0, 0},             /*  0 = ARGB, ABGR, xRGB, xBGR */
    {0, 0, 0, 255},             /*  1 = RGBA, BGRA, RGBx, BGRx */
    {255, 16, 128, 128},        /*  2 = AYUV */
    {0, 0, 0, 0},               /*  3 = RGB and BGR */
    {16, 128, 128, 0},          /*  4 = v301 */
    {16, 128, 16, 128},         /*  5 = YUY2, YUYV */
    {128, 16, 128, 16},         /*  6 = UYVY */
    {16, 0, 0, 0},              /*  7 = Y */
    {0, 0, 0, 0}                /*  8 = RGB565, RGB666 */
  };

  switch (format) {
    case GST_VIDEO_FORMAT_ARGB:
    case GST_VIDEO_FORMAT_ABGR:
    case GST_VIDEO_FORMAT_xRGB:
    case GST_VIDEO_FORMAT_xBGR:
    case GST_VIDEO_FORMAT_ARGB64:
      return black[0];
    case GST_VIDEO_FORMAT_RGBA:
    case GST_VIDEO_FORMAT_BGRA:
    case GST_VIDEO_FORMAT_RGBx:
    case GST_VIDEO_FORMAT_BGRx:
      return black[1];
    case GST_VIDEO_FORMAT_AYUV:
    case GST_VIDEO_FORMAT_AYUV64:
      return black[2];
    case GST_VIDEO_FORMAT_RGB:
    case GST_VIDEO_FORMAT_BGR:
      return black[3];
    case GST_VIDEO_FORMAT_v308:
      return black[4];
    case GST_VIDEO_FORMAT_YUY2:
    case GST_VIDEO_FORMAT_YVYU:
      return black[5];
    case GST_VIDEO_FORMAT_UYVY:
      return black[6];
    case GST_VIDEO_FORMAT_Y800:
    case GST_VIDEO_FORMAT_GRAY8:
      return black[7];
    case GST_VIDEO_FORMAT_GRAY16_LE:
    case GST_VIDEO_FORMAT_GRAY16_BE:
    case GST_VIDEO_FORMAT_Y16:
      return NULL;              /* Handled by the caller */
    case GST_VIDEO_FORMAT_I420:
    case GST_VIDEO_FORMAT_YV12:
    case GST_VIDEO_FORMAT_Y444:
    case GST_VIDEO_FORMAT_Y42B:
    case GST_VIDEO_FORMAT_Y41B:
      return black[4];          /* Y, U, V, 0 */
    case GST_VIDEO_FORMAT_RGB16:
    case GST_VIDEO_FORMAT_RGB15:
      return black[8];
    default:
      return NULL;
  }
}

static GstFlowReturn
gst_video_scale_transform (GstBaseTransform * trans, GstBuffer * in,
    GstBuffer * out)
{
  GstVideoScale *videoscale = GST_VIDEO_SCALE (trans);
  GstFlowReturn ret = GST_FLOW_OK;
  VSImage dest = { NULL, };
  VSImage src = { NULL, };
  VSImage dest_u = { NULL, };
  VSImage dest_v = { NULL, };
  VSImage src_u = { NULL, };
  VSImage src_v = { NULL, };
  gint method;
  const guint8 *black = _get_black_for_format (videoscale->format);
  gboolean add_borders;
  guint8 *in_data, *out_data;
  gsize in_size, out_size;

  GST_OBJECT_LOCK (videoscale);
  method = videoscale->method;
  add_borders = videoscale->add_borders;
  GST_OBJECT_UNLOCK (videoscale);

<<<<<<< HEAD
  in_data = gst_buffer_map (in, &in_size, NULL, GST_MAP_READ);
  out_data = gst_buffer_map (out, &out_size, NULL, GST_MAP_WRITE);
=======
  if (videoscale->from_width == 1) {
    method = GST_VIDEO_SCALE_NEAREST;
  }
  if (method == GST_VIDEO_SCALE_4TAP &&
      (videoscale->from_width < 4 || videoscale->from_height < 4)) {
    method = GST_VIDEO_SCALE_BILINEAR;
  }
>>>>>>> fc31f355

  gst_video_scale_setup_vs_image (&src, videoscale->format, 0,
      videoscale->from_width, videoscale->from_height, 0, 0, in_data);
  gst_video_scale_setup_vs_image (&dest, videoscale->format, 0,
      videoscale->to_width, videoscale->to_height, videoscale->borders_w,
      videoscale->borders_h, out_data);

  if (videoscale->format == GST_VIDEO_FORMAT_I420
      || videoscale->format == GST_VIDEO_FORMAT_YV12
      || videoscale->format == GST_VIDEO_FORMAT_Y444
      || videoscale->format == GST_VIDEO_FORMAT_Y42B
      || videoscale->format == GST_VIDEO_FORMAT_Y41B) {
    gst_video_scale_setup_vs_image (&src_u, videoscale->format, 1,
        videoscale->from_width, videoscale->from_height, 0, 0, in_data);
    gst_video_scale_setup_vs_image (&src_v, videoscale->format, 2,
        videoscale->from_width, videoscale->from_height, 0, 0, in_data);
    gst_video_scale_setup_vs_image (&dest_u, videoscale->format, 1,
        videoscale->to_width, videoscale->to_height, videoscale->borders_w,
        videoscale->borders_h, out_data);
    gst_video_scale_setup_vs_image (&dest_v, videoscale->format, 2,
        videoscale->to_width, videoscale->to_height, videoscale->borders_w,
        videoscale->borders_h, out_data);
  }

  switch (videoscale->format) {
    case GST_VIDEO_FORMAT_RGBx:
    case GST_VIDEO_FORMAT_xRGB:
    case GST_VIDEO_FORMAT_BGRx:
    case GST_VIDEO_FORMAT_xBGR:
    case GST_VIDEO_FORMAT_RGBA:
    case GST_VIDEO_FORMAT_ARGB:
    case GST_VIDEO_FORMAT_BGRA:
    case GST_VIDEO_FORMAT_ABGR:
    case GST_VIDEO_FORMAT_AYUV:
      if (add_borders)
        vs_fill_borders_RGBA (&dest, black);
      switch (method) {
        case GST_VIDEO_SCALE_NEAREST:
          vs_image_scale_nearest_RGBA (&dest, &src, videoscale->tmp_buf);
          break;
        case GST_VIDEO_SCALE_BILINEAR:
          vs_image_scale_linear_RGBA (&dest, &src, videoscale->tmp_buf);
          break;
        case GST_VIDEO_SCALE_4TAP:
          vs_image_scale_4tap_RGBA (&dest, &src, videoscale->tmp_buf);
          break;
        default:
          goto unknown_mode;
      }
      break;
    case GST_VIDEO_FORMAT_ARGB64:
    case GST_VIDEO_FORMAT_AYUV64:
      if (add_borders)
        vs_fill_borders_AYUV64 (&dest, black);
      switch (method) {
        case GST_VIDEO_SCALE_NEAREST:
          vs_image_scale_nearest_AYUV64 (&dest, &src, videoscale->tmp_buf);
          break;
        case GST_VIDEO_SCALE_BILINEAR:
          vs_image_scale_linear_AYUV64 (&dest, &src, videoscale->tmp_buf);
          break;
        case GST_VIDEO_SCALE_4TAP:
          vs_image_scale_4tap_AYUV64 (&dest, &src, videoscale->tmp_buf);
          break;
        default:
          goto unknown_mode;
      }
      break;
    case GST_VIDEO_FORMAT_RGB:
    case GST_VIDEO_FORMAT_BGR:
    case GST_VIDEO_FORMAT_v308:
      if (add_borders)
        vs_fill_borders_RGB (&dest, black);
      switch (method) {
        case GST_VIDEO_SCALE_NEAREST:
          vs_image_scale_nearest_RGB (&dest, &src, videoscale->tmp_buf);
          break;
        case GST_VIDEO_SCALE_BILINEAR:
          vs_image_scale_linear_RGB (&dest, &src, videoscale->tmp_buf);
          break;
        case GST_VIDEO_SCALE_4TAP:
          vs_image_scale_4tap_RGB (&dest, &src, videoscale->tmp_buf);
          break;
        default:
          goto unknown_mode;
      }
      break;
    case GST_VIDEO_FORMAT_YUY2:
    case GST_VIDEO_FORMAT_YVYU:
      if (add_borders)
        vs_fill_borders_YUYV (&dest, black);
      switch (method) {
        case GST_VIDEO_SCALE_NEAREST:
          vs_image_scale_nearest_YUYV (&dest, &src, videoscale->tmp_buf);
          break;
        case GST_VIDEO_SCALE_BILINEAR:
          vs_image_scale_linear_YUYV (&dest, &src, videoscale->tmp_buf);
          break;
        case GST_VIDEO_SCALE_4TAP:
          vs_image_scale_4tap_YUYV (&dest, &src, videoscale->tmp_buf);
          break;
        default:
          goto unknown_mode;
      }
      break;
    case GST_VIDEO_FORMAT_UYVY:
      if (add_borders)
        vs_fill_borders_UYVY (&dest, black);
      switch (method) {
        case GST_VIDEO_SCALE_NEAREST:
          vs_image_scale_nearest_UYVY (&dest, &src, videoscale->tmp_buf);
          break;
        case GST_VIDEO_SCALE_BILINEAR:
          vs_image_scale_linear_UYVY (&dest, &src, videoscale->tmp_buf);
          break;
        case GST_VIDEO_SCALE_4TAP:
          vs_image_scale_4tap_UYVY (&dest, &src, videoscale->tmp_buf);
          break;
        default:
          goto unknown_mode;
      }
      break;
    case GST_VIDEO_FORMAT_Y800:
    case GST_VIDEO_FORMAT_GRAY8:
      if (add_borders)
        vs_fill_borders_Y (&dest, black);
      switch (method) {
        case GST_VIDEO_SCALE_NEAREST:
          vs_image_scale_nearest_Y (&dest, &src, videoscale->tmp_buf);
          break;
        case GST_VIDEO_SCALE_BILINEAR:
          vs_image_scale_linear_Y (&dest, &src, videoscale->tmp_buf);
          break;
        case GST_VIDEO_SCALE_4TAP:
          vs_image_scale_4tap_Y (&dest, &src, videoscale->tmp_buf);
          break;
        default:
          goto unknown_mode;
      }
      break;
    case GST_VIDEO_FORMAT_GRAY16_LE:
    case GST_VIDEO_FORMAT_GRAY16_BE:
    case GST_VIDEO_FORMAT_Y16:
      if (add_borders)
        vs_fill_borders_Y16 (&dest, 0);
      switch (method) {
        case GST_VIDEO_SCALE_NEAREST:
          vs_image_scale_nearest_Y16 (&dest, &src, videoscale->tmp_buf);
          break;
        case GST_VIDEO_SCALE_BILINEAR:
          vs_image_scale_linear_Y16 (&dest, &src, videoscale->tmp_buf);
          break;
        case GST_VIDEO_SCALE_4TAP:
          vs_image_scale_4tap_Y16 (&dest, &src, videoscale->tmp_buf);
          break;
        default:
          goto unknown_mode;
      }
      break;
    case GST_VIDEO_FORMAT_I420:
    case GST_VIDEO_FORMAT_YV12:
    case GST_VIDEO_FORMAT_Y444:
    case GST_VIDEO_FORMAT_Y42B:
    case GST_VIDEO_FORMAT_Y41B:
      if (add_borders) {
        vs_fill_borders_Y (&dest, black);
        vs_fill_borders_Y (&dest_u, black + 1);
        vs_fill_borders_Y (&dest_v, black + 2);
      }
      switch (method) {
        case GST_VIDEO_SCALE_NEAREST:
          vs_image_scale_nearest_Y (&dest, &src, videoscale->tmp_buf);
          vs_image_scale_nearest_Y (&dest_u, &src_u, videoscale->tmp_buf);
          vs_image_scale_nearest_Y (&dest_v, &src_v, videoscale->tmp_buf);
          break;
        case GST_VIDEO_SCALE_BILINEAR:
          vs_image_scale_linear_Y (&dest, &src, videoscale->tmp_buf);
          vs_image_scale_linear_Y (&dest_u, &src_u, videoscale->tmp_buf);
          vs_image_scale_linear_Y (&dest_v, &src_v, videoscale->tmp_buf);
          break;
        case GST_VIDEO_SCALE_4TAP:
          vs_image_scale_4tap_Y (&dest, &src, videoscale->tmp_buf);
          vs_image_scale_4tap_Y (&dest_u, &src_u, videoscale->tmp_buf);
          vs_image_scale_4tap_Y (&dest_v, &src_v, videoscale->tmp_buf);
          break;
        default:
          goto unknown_mode;
      }
      break;
    case GST_VIDEO_FORMAT_RGB16:
      if (add_borders)
        vs_fill_borders_RGB565 (&dest, black);
      switch (method) {
        case GST_VIDEO_SCALE_NEAREST:
          vs_image_scale_nearest_RGB565 (&dest, &src, videoscale->tmp_buf);
          break;
        case GST_VIDEO_SCALE_BILINEAR:
          vs_image_scale_linear_RGB565 (&dest, &src, videoscale->tmp_buf);
          break;
        case GST_VIDEO_SCALE_4TAP:
          vs_image_scale_4tap_RGB565 (&dest, &src, videoscale->tmp_buf);
          break;
        default:
          goto unknown_mode;
      }
      break;
    case GST_VIDEO_FORMAT_RGB15:
      if (add_borders)
        vs_fill_borders_RGB555 (&dest, black);
      switch (method) {
        case GST_VIDEO_SCALE_NEAREST:
          vs_image_scale_nearest_RGB555 (&dest, &src, videoscale->tmp_buf);
          break;
        case GST_VIDEO_SCALE_BILINEAR:
          vs_image_scale_linear_RGB555 (&dest, &src, videoscale->tmp_buf);
          break;
        case GST_VIDEO_SCALE_4TAP:
          vs_image_scale_4tap_RGB555 (&dest, &src, videoscale->tmp_buf);
          break;
        default:
          goto unknown_mode;
      }
      break;
    default:
      goto unsupported;
  }

  GST_LOG_OBJECT (videoscale, "pushing buffer of %d bytes",
      gst_buffer_get_size (out));

done:
  gst_buffer_unmap (in, in_data, in_size);
  gst_buffer_unmap (out, out_data, out_size);

  return ret;

  /* ERRORS */
unsupported:
  {
    GST_ELEMENT_ERROR (videoscale, STREAM, NOT_IMPLEMENTED, (NULL),
        ("Unsupported format %d for scaling method %d",
            videoscale->format, method));
    ret = GST_FLOW_ERROR;
    goto done;
  }
unknown_mode:
  {
    GST_ELEMENT_ERROR (videoscale, STREAM, NOT_IMPLEMENTED, (NULL),
        ("Unknown scaling method %d", videoscale->method));
    ret = GST_FLOW_ERROR;
    goto done;
  }
}

static gboolean
gst_video_scale_src_event (GstBaseTransform * trans, GstEvent * event)
{
  GstVideoScale *videoscale = GST_VIDEO_SCALE (trans);
  gboolean ret;
  gdouble a;
  GstStructure *structure;

  GST_DEBUG_OBJECT (videoscale, "handling %s event",
      GST_EVENT_TYPE_NAME (event));

  switch (GST_EVENT_TYPE (event)) {
    case GST_EVENT_NAVIGATION:
      event =
          GST_EVENT (gst_mini_object_make_writable (GST_MINI_OBJECT (event)));

      structure = (GstStructure *) gst_event_get_structure (event);
      if (gst_structure_get_double (structure, "pointer_x", &a)) {
        gst_structure_set (structure, "pointer_x", G_TYPE_DOUBLE,
            a * videoscale->from_width / videoscale->to_width, NULL);
      }
      if (gst_structure_get_double (structure, "pointer_y", &a)) {
        gst_structure_set (structure, "pointer_y", G_TYPE_DOUBLE,
            a * videoscale->from_height / videoscale->to_height, NULL);
      }
      break;
    default:
      break;
  }

  ret = GST_BASE_TRANSFORM_CLASS (parent_class)->src_event (trans, event);

  return ret;
}

static gboolean
plugin_init (GstPlugin * plugin)
{
  gst_videoscale_orc_init ();

  if (!gst_element_register (plugin, "videoscale", GST_RANK_NONE,
          GST_TYPE_VIDEO_SCALE))
    return FALSE;

  GST_DEBUG_CATEGORY_INIT (video_scale_debug, "videoscale", 0,
      "videoscale element");

  vs_4tap_init ();

  return TRUE;
}

GST_PLUGIN_DEFINE (GST_VERSION_MAJOR,
    GST_VERSION_MINOR,
    "videoscale",
    "Resizes video", plugin_init, VERSION, GST_LICENSE, GST_PACKAGE_NAME,
    GST_PACKAGE_ORIGIN)<|MERGE_RESOLUTION|>--- conflicted
+++ resolved
@@ -1019,10 +1019,6 @@
   add_borders = videoscale->add_borders;
   GST_OBJECT_UNLOCK (videoscale);
 
-<<<<<<< HEAD
-  in_data = gst_buffer_map (in, &in_size, NULL, GST_MAP_READ);
-  out_data = gst_buffer_map (out, &out_size, NULL, GST_MAP_WRITE);
-=======
   if (videoscale->from_width == 1) {
     method = GST_VIDEO_SCALE_NEAREST;
   }
@@ -1030,7 +1026,9 @@
       (videoscale->from_width < 4 || videoscale->from_height < 4)) {
     method = GST_VIDEO_SCALE_BILINEAR;
   }
->>>>>>> fc31f355
+
+  in_data = gst_buffer_map (in, &in_size, NULL, GST_MAP_READ);
+  out_data = gst_buffer_map (out, &out_size, NULL, GST_MAP_WRITE);
 
   gst_video_scale_setup_vs_image (&src, videoscale->format, 0,
       videoscale->from_width, videoscale->from_height, 0, 0, in_data);
