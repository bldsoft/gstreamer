--- conflicted
+++ resolved
@@ -337,36 +337,18 @@
 };
 
 GType             gst_caps_get_type                (void);
-<<<<<<< HEAD
 
 GstCaps *         gst_caps_new_empty               (void);
 GstCaps *         gst_caps_new_any                 (void);
-GstCaps *         gst_caps_new_empty_simple        (const char    *media_type);
+GstCaps *         gst_caps_new_empty_simple        (const char    *media_type) G_GNUC_WARN_UNUSED_RESULT;
 GstCaps *         gst_caps_new_simple              (const char    *media_type,
                                                     const char    *fieldname,
-                                                    ...) G_GNUC_NULL_TERMINATED;
+                                                    ...) G_GNUC_NULL_TERMINATED G_GNUC_WARN_UNUSED_RESULT;
 GstCaps *         gst_caps_new_full                (GstStructure  *struct1,
-                                                    ...) G_GNUC_NULL_TERMINATED;
-=======
-GstCaps *         gst_caps_new_empty               (void) G_GNUC_MALLOC;
-GstCaps *         gst_caps_new_any                 (void) G_GNUC_MALLOC;
-GstCaps *         gst_caps_new_simple              (const char    *media_type,
-                                                    const char    *fieldname,
-                                                    ...) G_GNUC_MALLOC;
-GstCaps *         gst_caps_new_full                (GstStructure  *struct1, ...) G_GNUC_MALLOC;
->>>>>>> 4d2cb748
+                                                    ...) G_GNUC_NULL_TERMINATED G_GNUC_WARN_UNUSED_RESULT;
 GstCaps *         gst_caps_new_full_valist         (GstStructure  *structure,
-                                                    va_list        var_args) G_GNUC_MALLOC;
-
-<<<<<<< HEAD
-=======
-/* reference counting */
-GstCaps *         gst_caps_ref                     (GstCaps       *caps);
-GstCaps *         gst_caps_copy                    (const GstCaps *caps) G_GNUC_MALLOC;
-GstCaps *         gst_caps_make_writable           (GstCaps       *caps) G_GNUC_WARN_UNUSED_RESULT;
-void              gst_caps_unref                   (GstCaps       *caps);
-
->>>>>>> 4d2cb748
+                                                    va_list        var_args) G_GNUC_WARN_UNUSED_RESULT;
+
 GType             gst_static_caps_get_type         (void);
 GstCaps *         gst_static_caps_get              (GstStaticCaps *static_caps);
 void              gst_static_caps_cleanup          (GstStaticCaps *static_caps);
@@ -386,7 +368,7 @@
                                                     guint          index);
 GstStructure *    gst_caps_steal_structure         (GstCaps *caps,
                                                     guint          index) G_GNUC_WARN_UNUSED_RESULT;
-GstCaps *         gst_caps_copy_nth                (const GstCaps *caps, guint nth) G_GNUC_MALLOC;
+GstCaps *         gst_caps_copy_nth                (const GstCaps *caps, guint nth) G_GNUC_WARN_UNUSED_RESULT;
 void              gst_caps_truncate                (GstCaps       *caps);
 void              gst_caps_set_value               (GstCaps       *caps,
                                                     const char    *field,
@@ -419,29 +401,22 @@
 
 /* operations */
 GstCaps *         gst_caps_intersect               (const GstCaps *caps1,
-						    const GstCaps *caps2) G_GNUC_MALLOC;
+						    const GstCaps *caps2) G_GNUC_WARN_UNUSED_RESULT;
 GstCaps *         gst_caps_intersect_full          (const GstCaps *caps1,
 						    const GstCaps *caps2,
-                                                    GstCapsIntersectMode mode) G_GNUC_MALLOC;
+                                                    GstCapsIntersectMode mode) G_GNUC_WARN_UNUSED_RESULT;
 GstCaps *         gst_caps_subtract		   (const GstCaps *minuend,
-						    const GstCaps *subtrahend) G_GNUC_MALLOC;
+						    const GstCaps *subtrahend) G_GNUC_WARN_UNUSED_RESULT;
 GstCaps *         gst_caps_union                   (const GstCaps *caps1,
-						    const GstCaps *caps2) G_GNUC_MALLOC;
-GstCaps *         gst_caps_normalize               (const GstCaps *caps) G_GNUC_MALLOC;
+						    const GstCaps *caps2) G_GNUC_WARN_UNUSED_RESULT;
+GstCaps *         gst_caps_normalize               (const GstCaps *caps) G_GNUC_WARN_UNUSED_RESULT;
 gboolean          gst_caps_do_simplify             (GstCaps       *caps);
 
 void              gst_caps_fixate                  (GstCaps       *caps);
 
 /* utility */
-<<<<<<< HEAD
-gchar *           gst_caps_to_string               (const GstCaps *caps);
-GstCaps *         gst_caps_from_string             (const gchar   *string);
-=======
-void              gst_caps_replace                 (GstCaps      **caps,
-                                                    GstCaps       *newcaps);
 gchar *           gst_caps_to_string               (const GstCaps *caps) G_GNUC_MALLOC;
-GstCaps *         gst_caps_from_string             (const gchar   *string) G_GNUC_MALLOC;
->>>>>>> 4d2cb748
+GstCaps *         gst_caps_from_string             (const gchar   *string) G_GNUC_WARN_UNUSED_RESULT;
 
 G_END_DECLS
 
