--- conflicted
+++ resolved
@@ -2868,12 +2868,7 @@
           goto mainloop_start_failed;
         }
         mainloop_ref_ct = 1;
-<<<<<<< HEAD
-        pa_threaded_mainloop_start (mainloop);
         g_mutex_unlock (&pa_shared_resource_mutex);
-=======
-        g_mutex_unlock (pa_shared_resource_mutex);
->>>>>>> a476d529
       } else {
         GST_INFO_OBJECT (element, "reusing pa main loop thread");
         mainloop_ref_ct++;
@@ -2920,7 +2915,7 @@
   }
 mainloop_start_failed:
   {
-    g_mutex_unlock (pa_shared_resource_mutex);
+    g_mutex_unlock (&pa_shared_resource_mutex);
     GST_ELEMENT_ERROR (pulsesink, RESOURCE, FAILED,
         ("pa_threaded_mainloop_start() failed"), (NULL));
     return GST_STATE_CHANGE_FAILURE;
