--- conflicted
+++ resolved
@@ -92,11 +92,7 @@
     GValue * value, GParamSpec * pspec);
 
 static GstFlowReturn gst_jpeg_dec_chain (GstPad * pad, GstBuffer * buffer);
-<<<<<<< HEAD
-=======
-static gboolean gst_jpeg_dec_setcaps (GstPad * pad, GstCaps * caps);
 static GstCaps *gst_jpeg_dec_getcaps (GstPad * pad);
->>>>>>> 1b56d401
 static gboolean gst_jpeg_dec_sink_event (GstPad * pad, GstEvent * event);
 static gboolean gst_jpeg_dec_src_event (GstPad * pad, GstEvent * event);
 static GstStateChangeReturn gst_jpeg_dec_change_state (GstElement * element,
@@ -361,13 +357,8 @@
       gst_pad_new_from_static_template (&gst_jpeg_dec_sink_pad_template,
       "sink");
   gst_element_add_pad (GST_ELEMENT (dec), dec->sinkpad);
-<<<<<<< HEAD
-=======
-  gst_pad_set_setcaps_function (dec->sinkpad,
-      GST_DEBUG_FUNCPTR (gst_jpeg_dec_setcaps));
   gst_pad_set_getcaps_function (dec->sinkpad,
       GST_DEBUG_FUNCPTR (gst_jpeg_dec_getcaps));
->>>>>>> 1b56d401
   gst_pad_set_chain_function (dec->sinkpad,
       GST_DEBUG_FUNCPTR (gst_jpeg_dec_chain));
   gst_pad_set_event_function (dec->sinkpad,
@@ -730,7 +721,7 @@
 }
 
 static GstCaps *
-gst_jpeg_dec_getcaps (GstPad * pad)
+gst_jpeg_dec_getcaps (GstPad * pad, GstCaps * filter)
 {
   GstJpegDec *dec;
   GstCaps *caps;
@@ -749,7 +740,7 @@
     GstStructure *s;
     guint i, n;
 
-    peer_caps = gst_pad_get_caps (peer);
+    peer_caps = gst_pad_get_caps (peer, filter);
 
     /* Translate peercaps to image/jpeg */
     peer_caps = gst_caps_make_writable (peer_caps);
