--- conflicted
+++ resolved
@@ -115,11 +115,6 @@
 
 static void gst_speex_enc_finalize (GObject * object);
 
-<<<<<<< HEAD
-static gboolean gst_speex_enc_sink_event (GstPad * pad, GstEvent * event);
-static GstFlowReturn gst_speex_enc_chain (GstPad * pad, GstBuffer * buf);
-=======
->>>>>>> be82dd8e
 static gboolean gst_speex_enc_setup (GstSpeexEnc * enc);
 
 static void gst_speex_enc_get_property (GObject * object, guint prop_id,
@@ -138,48 +133,20 @@
 static gboolean gst_speex_enc_sink_event (GstAudioEncoder * enc,
     GstEvent * event);
 
-<<<<<<< HEAD
 #define gst_speex_enc_parent_class parent_class
-G_DEFINE_TYPE_WITH_CODE (GstSpeexEnc, gst_speex_enc, GST_TYPE_ELEMENT,
+G_DEFINE_TYPE_WITH_CODE (GstSpeexEnc, gst_speex_enc, GST_TYPE_AUDIO_ENCODER,
     G_IMPLEMENT_INTERFACE (GST_TYPE_TAG_SETTER, NULL);
     G_IMPLEMENT_INTERFACE (GST_TYPE_PRESET, NULL));
-=======
-static void
-gst_speex_enc_setup_interfaces (GType speexenc_type)
-{
-  static const GInterfaceInfo tag_setter_info = { NULL, NULL, NULL };
-
-  g_type_add_interface_static (speexenc_type, GST_TYPE_TAG_SETTER,
-      &tag_setter_info);
-
-  GST_DEBUG_CATEGORY_INIT (speexenc_debug, "speexenc", 0, "Speex encoder");
-}
-
-GST_BOILERPLATE_FULL (GstSpeexEnc, gst_speex_enc, GstAudioEncoder,
-    GST_TYPE_AUDIO_ENCODER, gst_speex_enc_setup_interfaces);
-
-static void
-gst_speex_enc_base_init (gpointer g_class)
-{
-  GstElementClass *element_class = GST_ELEMENT_CLASS (g_class);
-
-  gst_element_class_add_pad_template (element_class,
-      gst_static_pad_template_get (&src_factory));
-  gst_element_class_add_pad_template (element_class,
-      gst_static_pad_template_get (&sink_factory));
-  gst_element_class_set_details_simple (element_class, "Speex audio encoder",
-      "Codec/Encoder/Audio",
-      "Encodes audio in Speex format", "Wim Taymans <wim@fluendo.com>");
-}
->>>>>>> be82dd8e
 
 static void
 gst_speex_enc_class_init (GstSpeexEncClass * klass)
 {
   GObjectClass *gobject_class;
+  GstElementClass *gstelement_class;
   GstAudioEncoderClass *base_class;
 
   gobject_class = (GObjectClass *) klass;
+  gstelement_class = (GstElementClass *) klass;
   base_class = (GstAudioEncoderClass *) klass;
 
   gobject_class->finalize = gst_speex_enc_finalize;
@@ -237,10 +204,6 @@
           "The last status message", NULL,
           G_PARAM_READABLE | G_PARAM_STATIC_STRINGS));
 
-<<<<<<< HEAD
-  gstelement_class->change_state =
-      GST_DEBUG_FUNCPTR (gst_speex_enc_change_state);
-
   gst_element_class_add_pad_template (gstelement_class,
       gst_static_pad_template_get (&src_factory));
   gst_element_class_add_pad_template (gstelement_class,
@@ -250,9 +213,6 @@
       "Encodes audio in Speex format", "Wim Taymans <wim@fluendo.com>");
 
   GST_DEBUG_CATEGORY_INIT (speexenc_debug, "speexenc", 0, "Speex encoder");
-=======
-  gobject_class->finalize = gst_speex_enc_finalize;
->>>>>>> be82dd8e
 }
 
 static void
@@ -268,7 +228,7 @@
 }
 
 static void
-gst_speex_enc_init (GstSpeexEnc * enc, GstSpeexEncClass * klass)
+gst_speex_enc_init (GstSpeexEnc * enc)
 {
   GstAudioEncoder *benc = GST_AUDIO_ENCODER (enc);
 
@@ -277,47 +237,8 @@
   gst_audio_encoder_set_perfect_timestamp (benc, TRUE);
 }
 
-<<<<<<< HEAD
-
-static GstCaps *
-gst_speex_enc_sink_getcaps (GstPad * pad, GstCaps * filter)
-{
-  GstCaps *caps = gst_caps_copy (gst_pad_get_pad_template_caps (pad));
-  GstCaps *peercaps = NULL;
-  GstSpeexEnc *enc = GST_SPEEX_ENC (gst_pad_get_parent_element (pad));
-
-  peercaps = gst_pad_peer_get_caps (enc->srcpad, filter);
-
-  if (peercaps) {
-    if (!gst_caps_is_empty (peercaps) && !gst_caps_is_any (peercaps)) {
-      GstStructure *ps = gst_caps_get_structure (peercaps, 0);
-      GstStructure *s = gst_caps_get_structure (caps, 0);
-      gint rate, channels;
-
-      if (gst_structure_get_int (ps, "rate", &rate)) {
-        gst_structure_fixate_field_nearest_int (s, "rate", rate);
-      }
-
-      if (gst_structure_get_int (ps, "channels", &channels)) {
-        gst_structure_fixate_field_nearest_int (s, "channels", channels);
-      }
-    }
-    gst_caps_unref (peercaps);
-  }
-
-  gst_object_unref (enc);
-
-  return caps;
-}
-
-
-static gboolean
-gst_speex_enc_convert_src (GstPad * pad, GstFormat src_format, gint64 src_value,
-    GstFormat dest_format, gint64 * dest_value)
-=======
 static gboolean
 gst_speex_enc_start (GstAudioEncoder * benc)
->>>>>>> be82dd8e
 {
   GstSpeexEnc *enc = GST_SPEEX_ENC (benc);
 
@@ -326,33 +247,7 @@
   enc->tags = gst_tag_list_new ();
   enc->header_sent = FALSE;
 
-<<<<<<< HEAD
-  switch (src_format) {
-    case GST_FORMAT_BYTES:
-      switch (dest_format) {
-        case GST_FORMAT_TIME:
-          *dest_value = src_value * GST_SECOND / avg;
-          break;
-        default:
-          res = FALSE;
-      }
-      break;
-    case GST_FORMAT_TIME:
-      switch (dest_format) {
-        case GST_FORMAT_BYTES:
-          *dest_value = src_value * avg / GST_SECOND;
-          break;
-        default:
-          res = FALSE;
-      }
-      break;
-    default:
-      res = FALSE;
-  }
-  return res;
-=======
   return TRUE;
->>>>>>> be82dd8e
 }
 
 static gboolean
@@ -388,78 +283,7 @@
 {
   GstSpeexEnc *enc;
 
-<<<<<<< HEAD
-  enc = GST_SPEEX_ENC (gst_pad_get_parent (pad));
-
-  switch (GST_QUERY_TYPE (query)) {
-    case GST_QUERY_POSITION:
-    {
-      GstFormat req_fmt;
-      gint64 pos, val;
-
-      gst_query_parse_position (query, &req_fmt, NULL);
-      if ((res = gst_pad_query_peer_position (enc->sinkpad, req_fmt, &val))) {
-        gst_query_set_position (query, req_fmt, val);
-        break;
-      }
-
-      res = gst_pad_query_peer_position (enc->sinkpad, GST_FORMAT_TIME, &pos);
-      if (!res)
-        break;
-
-      if ((res =
-              gst_pad_query_peer_convert (enc->sinkpad, GST_FORMAT_TIME, pos,
-                  req_fmt, &val))) {
-        gst_query_set_position (query, req_fmt, val);
-      }
-      break;
-    }
-    case GST_QUERY_DURATION:
-    {
-      GstFormat req_fmt;
-      gint64 dur, val;
-
-      gst_query_parse_duration (query, &req_fmt, NULL);
-      if ((res = gst_pad_query_peer_duration (enc->sinkpad, req_fmt, &val))) {
-        gst_query_set_duration (query, req_fmt, val);
-        break;
-      }
-
-      res = gst_pad_query_peer_duration (enc->sinkpad, GST_FORMAT_TIME, &dur);
-      if (!res)
-        break;
-
-      if ((res =
-              gst_pad_query_peer_convert (enc->sinkpad, GST_FORMAT_TIME, dur,
-                  req_fmt, &val))) {
-        gst_query_set_duration (query, req_fmt, val);
-      }
-      break;
-    }
-    case GST_QUERY_CONVERT:
-    {
-      GstFormat src_fmt, dest_fmt;
-      gint64 src_val, dest_val;
-
-      gst_query_parse_convert (query, &src_fmt, &src_val, &dest_fmt, &dest_val);
-      if (!(res = gst_speex_enc_convert_src (pad, src_fmt, src_val, dest_fmt,
-                  &dest_val)))
-        goto error;
-      gst_query_set_convert (query, src_fmt, src_val, dest_fmt, dest_val);
-      break;
-    }
-    case GST_QUERY_LATENCY:
-    {
-      gboolean live;
-      GstClockTime min_latency, max_latency;
-      gint64 latency;
-
-      if ((res = gst_pad_peer_query (enc->sinkpad, query))) {
-        gst_query_parse_latency (query, &live, &min_latency, &max_latency);
-        GST_LOG_OBJECT (pad, "Upstream latency: %" GST_PTR_FORMAT, query);
-=======
   enc = GST_SPEEX_ENC (benc);
->>>>>>> be82dd8e
 
   enc->channels = GST_AUDIO_INFO_CHANNELS (info);
   enc->rate = GST_AUDIO_INFO_RATE (info);
@@ -492,52 +316,7 @@
     gst_audio_encoder_set_frame_max (benc, 1);
   }
 
-<<<<<<< HEAD
-error:
-  return res;
-}
-
-static void
-gst_speex_enc_init (GstSpeexEnc * enc)
-{
-  enc->sinkpad = gst_pad_new_from_static_template (&sink_factory, "sink");
-  gst_element_add_pad (GST_ELEMENT (enc), enc->sinkpad);
-  gst_pad_set_event_function (enc->sinkpad,
-      GST_DEBUG_FUNCPTR (gst_speex_enc_sink_event));
-  gst_pad_set_chain_function (enc->sinkpad,
-      GST_DEBUG_FUNCPTR (gst_speex_enc_chain));
-  gst_pad_set_getcaps_function (enc->sinkpad,
-      GST_DEBUG_FUNCPTR (gst_speex_enc_sink_getcaps));
-  gst_pad_set_query_function (enc->sinkpad,
-      GST_DEBUG_FUNCPTR (gst_speex_enc_sink_query));
-
-  enc->srcpad = gst_pad_new_from_static_template (&src_factory, "src");
-  gst_pad_set_query_function (enc->srcpad,
-      GST_DEBUG_FUNCPTR (gst_speex_enc_src_query));
-  gst_pad_set_query_type_function (enc->srcpad,
-      GST_DEBUG_FUNCPTR (gst_speex_enc_get_query_types));
-  gst_element_add_pad (GST_ELEMENT (enc), enc->srcpad);
-
-  enc->channels = -1;
-  enc->rate = -1;
-
-  enc->quality = DEFAULT_QUALITY;
-  enc->bitrate = DEFAULT_BITRATE;
-  enc->mode = DEFAULT_MODE;
-  enc->vbr = DEFAULT_VBR;
-  enc->abr = DEFAULT_ABR;
-  enc->vad = DEFAULT_VAD;
-  enc->dtx = DEFAULT_DTX;
-  enc->complexity = DEFAULT_COMPLEXITY;
-  enc->nframes = DEFAULT_NFRAMES;
-
-  enc->setup = FALSE;
-  enc->header_sent = FALSE;
-
-  enc->adapter = gst_adapter_new ();
-=======
   return TRUE;
->>>>>>> be82dd8e
 }
 
 static GstBuffer *
@@ -701,115 +480,24 @@
   return TRUE;
 }
 
-<<<<<<< HEAD
-/* prepare a buffer for transmission */
-static GstBuffer *
-gst_speex_enc_buffer_from_data (GstSpeexEnc * enc, guchar * data,
-    gint data_len, guint64 granulepos)
-{
-  GstBuffer *outbuf;
-
-  outbuf = gst_buffer_new_and_alloc (data_len);
-  gst_buffer_fill (outbuf, 0, data, data_len);
-  GST_BUFFER_OFFSET (outbuf) = enc->bytes_out;
-  GST_BUFFER_OFFSET_END (outbuf) = granulepos;
-
-  GST_LOG_OBJECT (enc, "encoded buffer of %d bytes", data_len);
-  return outbuf;
-}
-
-
-/* push out the buffer and do internal bookkeeping */
-=======
 /* push out the buffer */
->>>>>>> be82dd8e
 static GstFlowReturn
 gst_speex_enc_push_buffer (GstSpeexEnc * enc, GstBuffer * buffer)
 {
-  guint size;
-
-<<<<<<< HEAD
-  size = gst_buffer_get_size (buffer);
-  enc->bytes_out += size;
-
-=======
-  size = GST_BUFFER_SIZE (buffer);
->>>>>>> be82dd8e
-  GST_DEBUG_OBJECT (enc, "pushing output buffer of size %u", size);
+  GST_DEBUG_OBJECT (enc, "pushing output buffer of size %u",
+      gst_buffer_get_size (buffer));
 
   return gst_pad_push (GST_AUDIO_ENCODER_SRC_PAD (enc), buffer);
 }
 
-<<<<<<< HEAD
-static GstCaps *
-gst_speex_enc_set_header_on_caps (GstCaps * caps, GstBuffer * buf1,
-    GstBuffer * buf2)
-{
-  GstStructure *structure = NULL;
-  GstBuffer *buf;
-  GValue array = { 0 };
-  GValue value = { 0 };
-
-  caps = gst_caps_make_writable (caps);
-  structure = gst_caps_get_structure (caps, 0);
-
-  g_assert (gst_buffer_is_writable (buf1));
-  g_assert (gst_buffer_is_writable (buf2));
-
-  /* mark buffers */
-  GST_BUFFER_FLAG_SET (buf1, GST_BUFFER_FLAG_IN_CAPS);
-  GST_BUFFER_FLAG_SET (buf2, GST_BUFFER_FLAG_IN_CAPS);
-
-  /* put buffers in a fixed list */
-  g_value_init (&array, GST_TYPE_ARRAY);
-  g_value_init (&value, GST_TYPE_BUFFER);
-  buf = gst_buffer_copy (buf1);
-  gst_value_set_buffer (&value, buf);
-  gst_buffer_unref (buf);
-  gst_value_array_append_value (&array, &value);
-  g_value_unset (&value);
-  g_value_init (&value, GST_TYPE_BUFFER);
-  buf = gst_buffer_copy (buf2);
-  gst_value_set_buffer (&value, buf);
-  gst_buffer_unref (buf);
-  gst_value_array_append_value (&array, &value);
-  gst_structure_set_value (structure, "streamheader", &array);
-  g_value_unset (&value);
-  g_value_unset (&array);
-
-  return caps;
-}
-
-
-static gboolean
-gst_speex_enc_sink_event (GstPad * pad, GstEvent * event)
-=======
 static gboolean
 gst_speex_enc_sink_event (GstAudioEncoder * benc, GstEvent * event)
->>>>>>> be82dd8e
 {
   GstSpeexEnc *enc;
 
   enc = GST_SPEEX_ENC (benc);
 
   switch (GST_EVENT_TYPE (event)) {
-<<<<<<< HEAD
-    case GST_EVENT_CAPS:
-    {
-      GstCaps *caps;
-
-      gst_event_parse_caps (event, &caps);
-      res = gst_speex_enc_sink_setcaps (pad, caps);
-      gst_event_unref (event);
-      break;
-    }
-    case GST_EVENT_EOS:
-      if (enc->setup)
-        gst_speex_enc_encode (enc, TRUE);
-      res = gst_pad_event_default (pad, event);
-      break;
-=======
->>>>>>> be82dd8e
     case GST_EVENT_TAG:
     {
       if (enc->tags) {
@@ -835,37 +523,27 @@
 gst_speex_enc_encode (GstSpeexEnc * enc, GstBuffer * buf)
 {
   gint frame_size = enc->frame_size;
-  gint bytes = frame_size * 2 * enc->channels, samples, size;
+  gint bytes = frame_size * 2 * enc->channels, samples;
   gint outsize, written, dtx_ret = 0;
-  guint8 *data;
+  guint8 *data, *bdata, *outdata;
+  gsize bsize, size;
   GstBuffer *outbuf;
   GstFlowReturn ret = GST_FLOW_OK;
 
-<<<<<<< HEAD
-  if (flush && gst_adapter_available (enc->adapter) % bytes != 0) {
-    guint diff = gst_adapter_available (enc->adapter) % bytes;
-    GstBuffer *buf = gst_buffer_new_and_alloc (diff);
-    gst_buffer_memset (buf, 0, 0, diff);
-    gst_adapter_push (enc->adapter, buf);
-  }
-
-  while (gst_adapter_available (enc->adapter) >= bytes) {
-    gint16 *data;
-    gint outsize, written, dtx_ret;
-    GstBuffer *outbuf;
-    gchar *outdata;
-
-    data = (gint16 *) gst_adapter_take (enc->adapter, bytes);
-=======
   if (G_LIKELY (buf)) {
-    data = GST_BUFFER_DATA (buf);
-    size = GST_BUFFER_SIZE (buf);
-
-    if (G_UNLIKELY (size % bytes)) {
+    bdata = gst_buffer_map (buf, &bsize, NULL, GST_MAP_READ);
+
+    if (G_UNLIKELY (bsize % bytes)) {
       GST_DEBUG_OBJECT (enc, "draining; adding silence samples");
-      size = ((size / bytes) + 1) * bytes;
+
+      size = ((bsize / bytes) + 1) * bytes;
       data = g_malloc0 (size);
-      memcpy (data, GST_BUFFER_DATA (buf), GST_BUFFER_SIZE (buf));
+      memcpy (data, bdata, bsize);
+      gst_buffer_unmap (buf, bdata, bsize);
+      bdata = NULL;
+    } else {
+      data = bdata;
+      size = bsize;
     }
   } else {
     GST_DEBUG_OBJECT (enc, "nothing to drain");
@@ -874,7 +552,6 @@
 
   samples = size / (2 * enc->channels);
   speex_bits_reset (&enc->bits);
->>>>>>> be82dd8e
 
   /* FIXME what about dropped samples if DTS enabled ?? */
 
@@ -893,46 +570,35 @@
   speex_bits_insert_terminator (&enc->bits);
   outsize = speex_bits_nbytes (&enc->bits);
 
+  if (bdata)
+    gst_buffer_unmap (buf, bdata, bsize);
+
+#if 0
   ret = gst_pad_alloc_buffer_and_set_caps (GST_AUDIO_ENCODER_SRC_PAD (enc),
       GST_BUFFER_OFFSET_NONE, outsize,
       GST_PAD_CAPS (GST_AUDIO_ENCODER_SRC_PAD (enc)), &outbuf);
 
   if ((GST_FLOW_OK != ret))
     goto done;
-
-<<<<<<< HEAD
-#if 0
-    ret = gst_pad_alloc_buffer_and_set_caps (enc->srcpad,
-        GST_BUFFER_OFFSET_NONE, outsize, GST_PAD_CAPS (enc->srcpad), &outbuf);
-    if ((GST_FLOW_OK != ret))
-      goto done;
 #endif
-    outbuf = gst_buffer_new_allocate (NULL, outsize, 0);
-
-    outdata = gst_buffer_map (outbuf, NULL, NULL, GST_MAP_WRITE);
-    written = speex_bits_write (&enc->bits, outdata, outsize);
-
-    if (G_UNLIKELY (written != outsize)) {
-      GST_ERROR_OBJECT (enc, "short write: %d < %d bytes", written, outsize);
-    }
-    gst_buffer_unmap (outbuf, outdata, written);
-=======
-  written = speex_bits_write (&enc->bits,
-      (gchar *) GST_BUFFER_DATA (outbuf), outsize);
+  outbuf = gst_buffer_new_allocate (NULL, outsize, 0);
+  outdata = gst_buffer_map (outbuf, NULL, NULL, GST_MAP_WRITE);
+
+  written = speex_bits_write (&enc->bits, (gchar *) outdata, outsize);
 
   if (G_UNLIKELY (written < outsize)) {
     GST_ERROR_OBJECT (enc, "short write: %d < %d bytes", written, outsize);
-    GST_BUFFER_SIZE (outbuf) = written;
   } else if (G_UNLIKELY (written > outsize)) {
     GST_ERROR_OBJECT (enc, "overrun: %d > %d bytes", written, outsize);
-  }
+    written = outsize;
+  }
+  gst_buffer_unmap (outbuf, outdata, written);
 
   if (!dtx_ret)
     GST_BUFFER_FLAG_SET (outbuf, GST_BUFFER_FLAG_GAP);
 
   ret = gst_audio_encoder_finish_frame (GST_AUDIO_ENCODER (enc),
       outbuf, samples);
->>>>>>> be82dd8e
 
 done:
   return ret;
@@ -973,7 +639,7 @@
   va_start (va, buf);
   /* put buffers in a fixed list */
   while (buf) {
-    g_assert (gst_buffer_is_metadata_writable (buf));
+    g_assert (gst_buffer_is_writable (buf));
 
     /* mark buffer */
     GST_BUFFER_FLAG_SET (buf, GST_BUFFER_FLAG_IN_CAPS);
@@ -1017,9 +683,7 @@
 
     /* create header buffer */
     data = (guint8 *) speex_header_to_packet (&enc->header, &data_len);
-    buf1 = gst_buffer_new ();
-    GST_BUFFER_DATA (buf1) = GST_BUFFER_MALLOCDATA (buf1) = data;
-    GST_BUFFER_SIZE (buf1) = data_len;
+    buf1 = gst_buffer_new_wrapped (data, data_len);
     GST_BUFFER_OFFSET_END (buf1) = 0;
     GST_BUFFER_OFFSET (buf1) = 0;
 
@@ -1027,28 +691,12 @@
     buf2 = gst_speex_enc_create_metadata_buffer (enc);
 
     /* mark and put on caps */
-<<<<<<< HEAD
-    caps = gst_pad_get_caps (enc->srcpad, NULL);
-    caps = gst_speex_enc_set_header_on_caps (caps, buf1, buf2);
-
-    gst_caps_set_simple (caps,
-        "rate", G_TYPE_INT, enc->rate,
-=======
     caps = gst_caps_new_simple ("audio/x-speex", "rate", G_TYPE_INT, enc->rate,
->>>>>>> be82dd8e
         "channels", G_TYPE_INT, enc->channels, NULL);
     caps = _gst_caps_set_buffer_array (caps, "streamheader", buf1, buf2, NULL);
 
     /* negotiate with these caps */
     GST_DEBUG_OBJECT (enc, "here are the caps: %" GST_PTR_FORMAT, caps);
-<<<<<<< HEAD
-    gst_pad_set_caps (enc->srcpad, caps);
-=======
-
-    gst_buffer_set_caps (buf1, caps);
-    gst_buffer_set_caps (buf2, caps);
->>>>>>> be82dd8e
-    gst_caps_unref (caps);
 
     /* push out buffers */
     ret = gst_speex_enc_push_buffer (enc, buf1);
@@ -1066,87 +714,10 @@
     enc->header_sent = TRUE;
   }
 
-<<<<<<< HEAD
-  /* Save the timestamp of the first buffer. This will be later
-   * used as offset for all following buffers */
-  if (enc->start_ts == GST_CLOCK_TIME_NONE) {
-    if (GST_BUFFER_TIMESTAMP_IS_VALID (buf)) {
-      enc->start_ts = GST_BUFFER_TIMESTAMP (buf);
-      enc->granulepos_offset = gst_util_uint64_scale
-          (GST_BUFFER_TIMESTAMP (buf), enc->rate, GST_SECOND);
-    } else {
-      enc->start_ts = 0;
-      enc->granulepos_offset = 0;
-    }
-  }
-
-  /* Check if we have a continous stream, if not drop some samples or the buffer or
-   * insert some silence samples */
-  if (enc->next_ts != GST_CLOCK_TIME_NONE &&
-      GST_BUFFER_TIMESTAMP_IS_VALID (buf) &&
-      GST_BUFFER_TIMESTAMP (buf) < enc->next_ts) {
-    guint64 diff = enc->next_ts - GST_BUFFER_TIMESTAMP (buf);
-    guint64 diff_bytes;
-
-    GST_WARNING_OBJECT (enc, "Buffer is older than previous "
-        "timestamp + duration (%" GST_TIME_FORMAT "< %" GST_TIME_FORMAT
-        "), cannot handle. Clipping buffer.",
-        GST_TIME_ARGS (GST_BUFFER_TIMESTAMP (buf)),
-        GST_TIME_ARGS (enc->next_ts));
-
-    diff_bytes = GST_CLOCK_TIME_TO_FRAMES (diff, enc->rate) * enc->channels * 2;
-    if (diff_bytes >= gst_buffer_get_size (buf)) {
-      gst_buffer_unref (buf);
-      return GST_FLOW_OK;
-    }
-    buf = gst_buffer_make_writable (buf);
-    gst_buffer_resize (buf, diff_bytes, -1);
-
-    GST_BUFFER_TIMESTAMP (buf) += diff;
-    if (GST_BUFFER_DURATION_IS_VALID (buf))
-      GST_BUFFER_DURATION (buf) -= diff;
-  }
-
-  if (enc->next_ts != GST_CLOCK_TIME_NONE
-      && GST_BUFFER_TIMESTAMP_IS_VALID (buf)) {
-    guint64 max_diff =
-        gst_util_uint64_scale (enc->frame_size, GST_SECOND, enc->rate);
-
-    if (GST_BUFFER_TIMESTAMP (buf) != enc->next_ts &&
-        GST_BUFFER_TIMESTAMP (buf) - enc->next_ts > max_diff) {
-      GST_WARNING_OBJECT (enc,
-          "Discontinuity detected: %" G_GUINT64_FORMAT " > %" G_GUINT64_FORMAT,
-          GST_BUFFER_TIMESTAMP (buf) - enc->next_ts, max_diff);
-
-      gst_speex_enc_encode (enc, TRUE);
-
-      enc->frameno_out = 0;
-      enc->start_ts = GST_BUFFER_TIMESTAMP (buf);
-      enc->granulepos_offset = gst_util_uint64_scale
-          (GST_BUFFER_TIMESTAMP (buf), enc->rate, GST_SECOND);
-    }
-  }
-
-  if (GST_BUFFER_TIMESTAMP_IS_VALID (buf)
-      && GST_BUFFER_DURATION_IS_VALID (buf))
-    enc->next_ts = GST_BUFFER_TIMESTAMP (buf) + GST_BUFFER_DURATION (buf);
-  else
-    enc->next_ts = GST_CLOCK_TIME_NONE;
-
-  GST_DEBUG_OBJECT (enc, "received buffer of %u bytes",
-      gst_buffer_get_size (buf));
-
-  /* push buffer to adapter */
-  gst_adapter_push (enc->adapter, buf);
-  buf = NULL;
-
-  ret = gst_speex_enc_encode (enc, FALSE);
-=======
   GST_DEBUG_OBJECT (enc, "received buffer %p of %u bytes", buf,
-      buf ? GST_BUFFER_SIZE (buf) : 0);
+      buf ? gst_buffer_get_size (buf) : 0);
 
   ret = gst_speex_enc_encode (enc, buf);
->>>>>>> be82dd8e
 
 done:
   return ret;
