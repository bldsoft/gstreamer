#  Basic tutorial 7: Multithreading and Pad Availability

## Goal

GStreamer handles multithreading automatically, but, under some
circumstances, you might need to decouple threads manually. This
tutorial shows how to do this and, in addition, completes the exposition
about Pad Availability. More precisely, this document explains:

  - How to create new threads of execution for some parts of the
    pipeline

  - What is the Pad Availability

  - How to replicate streams

## Introduction

### Multithreading

GStreamer is a multithreaded framework. This means that, internally, it
creates and destroys threads as it needs them, for example, to decouple
streaming from the application thread. Moreover, plugins are also free
to create threads for their own processing, for example, a video decoder
could create 4 threads to take full advantage of a CPU with 4 cores.

On top of this, when building the pipeline an application can specify
explicitly that a *branch* (a part of the pipeline) runs on a different
thread (for example, to have the audio and video decoders executing
simultaneously).

This is accomplished using the `queue` element, which works as follows.
The sink pad just enqueues data and returns control. On a different
thread, data is dequeued and pushed downstream. This element is also
used for buffering, as seen later in the streaming tutorials. The size
of the queue can be controlled through properties.

### The example pipeline

This example builds the following pipeline:

![](attachments/basic-tutorial-7.png)

The source is a synthetic audio signal (a continuous tone) which is
split using a `tee` element (it sends through its source pads everything
it receives through its sink pad). One branch then sends the signal to
the audio card, and the other renders a video of the waveform and sends
it to the screen.

As seen in the picture, queues create a new thread, so this pipeline
runs in 3 threads. Pipelines with more than one sink usually need to be
multithreaded, because, to be synchronized, sinks usually block
execution until all other sinks are ready, and they cannot get ready if
there is only one thread, being blocked by the first sink.

### Request pads

In [Basic tutorial 3: Dynamic
pipelines](Basic+tutorial+3+Dynamic+pipelines.markdown) we saw
an element (`uridecodebin`) which had no pads to begin with, and they
appeared as data started to flow and the element learned about the
media. These are called **Sometimes Pads**, and contrast with the
regular pads which are always available and are called **Always Pads**.

The third kind of pad is the **Request Pad**, which is created on
demand. The classical example is the `tee` element, which has one sink
pad and no initial source pads: they need to be requested and then
`tee` adds them. In this way, an input stream can be replicated any
number of times. The disadvantage is that linking elements with Request
Pads is not as automatic, as linking Always Pads, as the walkthrough for
this example will show.

Also, to request (or release) pads in the PLAYING or PAUSED states, you
need to take additional cautions (Pad blocking) which are not described
in this tutorial. It is safe to request (or release) pads in the NULL or
READY states, though.

Without further delay, let's see the code.

## Simple multithreaded example

Copy this code into a text file named `basic-tutorial-7.c` (or find it
in the SDK installation).

**basic-tutorial-7.c**

<<<<<<< HEAD
```
=======
``` lang=c
>>>>>>> 647c17b7
#include <gst/gst.h>

int main(int argc, char *argv[]) {
  GstElement *pipeline, *audio_source, *tee, *audio_queue, *audio_convert, *audio_resample, *audio_sink;
  GstElement *video_queue, *visual, *video_convert, *video_sink;
  GstBus *bus;
  GstMessage *msg;
  GstPadTemplate *tee_src_pad_template;
  GstPad *tee_audio_pad, *tee_video_pad;
  GstPad *queue_audio_pad, *queue_video_pad;

  /* Initialize GStreamer */
  gst_init (&argc, &argv);

  /* Create the elements */
  audio_source = gst_element_factory_make ("audiotestsrc", "audio_source");
  tee = gst_element_factory_make ("tee", "tee");
  audio_queue = gst_element_factory_make ("queue", "audio_queue");
  audio_convert = gst_element_factory_make ("audioconvert", "audio_convert");
  audio_resample = gst_element_factory_make ("audioresample", "audio_resample");
  audio_sink = gst_element_factory_make ("autoaudiosink", "audio_sink");
  video_queue = gst_element_factory_make ("queue", "video_queue");
  visual = gst_element_factory_make ("wavescope", "visual");
  video_convert = gst_element_factory_make ("videoconvert", "csp");
  video_sink = gst_element_factory_make ("autovideosink", "video_sink");

  /* Create the empty pipeline */
  pipeline = gst_pipeline_new ("test-pipeline");

  if (!pipeline || !audio_source || !tee || !audio_queue || !audio_convert || !audio_resample || !audio_sink ||
      !video_queue || !visual || !video_convert || !video_sink) {
    g_printerr ("Not all elements could be created.\n");
    return -1;
  }

  /* Configure elements */
  g_object_set (audio_source, "freq", 215.0f, NULL);
  g_object_set (visual, "shader", 0, "style", 1, NULL);

  /* Link all elements that can be automatically linked because they have "Always" pads */
  gst_bin_add_many (GST_BIN (pipeline), audio_source, tee, audio_queue, audio_convert, audio_resample, audio_sink,
      video_queue, visual, video_convert, video_sink, NULL);
  if (gst_element_link_many (audio_source, tee, NULL) != TRUE ||
      gst_element_link_many (audio_queue, audio_convert, audio_resample, audio_sink, NULL) != TRUE ||
      gst_element_link_many (video_queue, visual, video_convert, video_sink, NULL) != TRUE) {
    g_printerr ("Elements could not be linked.\n");
    gst_object_unref (pipeline);
    return -1;
  }

  /* Manually link the Tee, which has "Request" pads */
  tee_src_pad_template = gst_element_class_get_pad_template (GST_ELEMENT_GET_CLASS (tee), "src_%d");
  tee_audio_pad = gst_element_request_pad (tee, tee_src_pad_template, NULL, NULL);
  g_print ("Obtained request pad %s for audio branch.\n", gst_pad_get_name (tee_audio_pad));
  queue_audio_pad = gst_element_get_static_pad (audio_queue, "sink");
  tee_video_pad = gst_element_request_pad (tee, tee_src_pad_template, NULL, NULL);
  g_print ("Obtained request pad %s for video branch.\n", gst_pad_get_name (tee_video_pad));
  queue_video_pad = gst_element_get_static_pad (video_queue, "sink");
  if (gst_pad_link (tee_audio_pad, queue_audio_pad) != GST_PAD_LINK_OK ||
      gst_pad_link (tee_video_pad, queue_video_pad) != GST_PAD_LINK_OK) {
    g_printerr ("Tee could not be linked.\n");
    gst_object_unref (pipeline);
    return -1;
  }
  gst_object_unref (queue_audio_pad);
  gst_object_unref (queue_video_pad);

  /* Start playing the pipeline */
  gst_element_set_state (pipeline, GST_STATE_PLAYING);

  /* Wait until error or EOS */
  bus = gst_element_get_bus (pipeline);
  msg = gst_bus_timed_pop_filtered (bus, GST_CLOCK_TIME_NONE, GST_MESSAGE_ERROR | GST_MESSAGE_EOS);

  /* Release the request pads from the Tee, and unref them */
  gst_element_release_request_pad (tee, tee_audio_pad);
  gst_element_release_request_pad (tee, tee_video_pad);
  gst_object_unref (tee_audio_pad);
  gst_object_unref (tee_video_pad);

  /* Free resources */
  if (msg != NULL)
    gst_message_unref (msg);
  gst_object_unref (bus);
  gst_element_set_state (pipeline, GST_STATE_NULL);

  gst_object_unref (pipeline);
  return 0;
}
```

> ![Information](images/icons/emoticons/information.png)
> Need help?
>
> If you need help to compile this code, refer to the **Building the tutorials**  section for your platform: [Linux](Installing+on+Linux.markdown#InstallingonLinux-Build), [Mac OS X](Installing+on+Mac+OS+X.markdown#InstallingonMacOSX-Build) or [Windows](Installing+on+Windows.markdown#InstallingonWindows-Build), or use this specific command on Linux:
>
> ``gcc basic-tutorial-7.c -o basic-tutorial-7 `pkg-config --cflags --libs gstreamer-1.0` ``
>
>If you need help to run this code, refer to the **Running the tutorials** section for your platform: [Linux](Installing+on+Linux.markdown#InstallingonLinux-Run), [Mac OS X](Installing+on+Mac+OS+X.markdown#InstallingonMacOSX-Run) or [Windows](Installing+on+Windows.markdown#InstallingonWindows-Run).
 >
> This tutorial plays an audible tone through the audio card and opens a window with a waveform representation of the tone. The waveform should be a sinusoid, but due to the refreshing of the window might not appear so.
>
> Required libraries: `gstreamer-1.0`

## Walkthrough

```
/* Create the elements */
audio_source = gst_element_factory_make ("audiotestsrc", "audio_source");
tee = gst_element_factory_make ("tee", "tee");
audio_queue = gst_element_factory_make ("queue", "audio_queue");
audio_convert = gst_element_factory_make ("audioconvert", "audio_convert");
  audio_resample = gst_element_factory_make ("audioresample", "audio_resample");
audio_sink = gst_element_factory_make ("autoaudiosink", "audio_sink");
video_queue = gst_element_factory_make ("queue", "video_queue");
visual = gst_element_factory_make ("wavescope", "visual");
video_convert = gst_element_factory_make ("videoconvert", "video_convert");
video_sink = gst_element_factory_make ("autovideosink", "video_sink");
```

All the elements in the above picture are instantiated here:

`audiotestsrc` produces a synthetic tone. `wavescope` consumes an audio
signal and renders a waveform as if it was an (admittedly cheap)
oscilloscope. We have already worked with the `autoaudiosink` and
`autovideosink`.

The conversion elements (`audioconvert`, `audioresample` and
`videoconvert`) are necessary to guarantee that the pipeline can be
linked. Indeed, the Capabilities of the audio and video sinks depend on
the hardware, and you do not know at design time if they will match the
Caps produced by the `audiotestsrc` and `wavescope`. If the Caps
matched, though, these elements act in “pass-through” mode and do not
modify the signal, having negligible impact on performance.

```
/* Configure elements */
g_object_set (audio_source, "freq", 215.0f, NULL);
g_object_set (visual, "shader", 0, "style", 1, NULL);
```

Small adjustments for better demonstration: The “freq” property of
`audiotestsrc` controls the frequency of the wave (215Hz makes the wave
appear almost stationary in the window), and this style and shader for
`wavescope` make the wave continuous. Use the `gst-inspect-1.0` tool
described in [Basic tutorial 10: GStreamer
tools](Basic+tutorial+10+GStreamer+tools.markdown) to learn all
the properties of these
elements.

```
/* Link all elements that can be automatically linked because they have "Always" pads */
gst_bin_add_many (GST_BIN (pipeline), audio_source, tee, audio_queue, audio_convert, audio_sink,
    video_queue, visual, video_convert, video_sink, NULL);
if (gst_element_link_many (audio_source, tee, NULL) != TRUE ||
    gst_element_link_many (audio_queue, audio_convert, audio_sink, NULL) != TRUE ||
    gst_element_link_many (video_queue, visual, video_convert, video_sink, NULL) != TRUE) {
  g_printerr ("Elements could not be linked.\n");
  gst_object_unref (pipeline);
  return -1;
}
```

This code block adds all elements to the pipeline and then links the
ones that can be automatically linked (the ones with Always Pads, as the
comment says).

> ![Warning](images/icons/emoticons/warning.png)
> `gst_element_link_many()` can actually link elements with Request Pads. It internally requests the Pads so you do not have worry about the elements being linked having Always or Request Pads. Strange as it might seem, this is actually inconvenient, because you still need to release the requested Pads afterwards, and, if the Pad was requested automatically by `gst_element_link_many()`, it is easy to forget. Stay out of trouble by always requesting Request Pads manually, as shown in the next code block.

```
/* Manually link the Tee, which has "Request" pads */
tee_src_pad_template = gst_element_class_get_pad_template (GST_ELEMENT_GET_CLASS (tee), "src_%d");
tee_audio_pad = gst_element_request_pad (tee, tee_src_pad_template, NULL, NULL);
g_print ("Obtained request pad %s for audio branch.\n", gst_pad_get_name (tee_audio_pad));
queue_audio_pad = gst_element_get_static_pad (audio_queue, "sink");
tee_video_pad = gst_element_request_pad (tee, tee_src_pad_template, NULL, NULL);
g_print ("Obtained request pad %s for video branch.\n", gst_pad_get_name (tee_video_pad));
queue_video_pad = gst_element_get_static_pad (video_queue, "sink");
if (gst_pad_link (tee_audio_pad, queue_audio_pad) != GST_PAD_LINK_OK ||
    gst_pad_link (tee_video_pad, queue_video_pad) != GST_PAD_LINK_OK) {
  g_printerr ("Tee could not be linked.\n");
  gst_object_unref (pipeline);
  return -1;
}
gst_object_unref (queue_audio_pad);
gst_object_unref (queue_video_pad);
```

To link Request Pads, they need to be obtained by “requesting” them to
the element. An element might be able to produce different kinds of
Request Pads, so, when requesting them, the desired Pad Template must be
provided. Pad templates are obtained with
`gst_element_class_get_pad_template()` and are identified by their name.
In the documentation for the `tee` element we see that it has two pad
templates named “sink” (for its sink Pads) and “src_%d” (for the Request
Pads).

Once we have the Pad template, we request two Pads from the tee (for the
audio and video branches) with `gst_element_request_pad()`.

We then obtain the Pads from the downstream elements to which these
Request Pads need to be linked. These are normal Always Pads, so we
obtain them with `gst_element_get_static_pad()`.

Finally, we link the pads with `gst_pad_link()`. This is the function
that `gst_element_link()` and `gst_element_link_many()` use internally.

The sink Pads we have obtained need to be released with
`gst_object_unref()`. The Request Pads will be released when we no
longer need them, at the end of the program.

We then set the pipeline to playing as usual, and wait until an error
message or an EOS is produced. The only thing left to so is cleanup the
requested Pads:

```
/* Release the request pads from the Tee, and unref them */
gst_element_release_request_pad (tee, tee_audio_pad);
gst_element_release_request_pad (tee, tee_video_pad);
gst_object_unref (tee_audio_pad);
gst_object_unref (tee_video_pad);
```

`gst_element_release_request_pad()` releases the pad from the `tee`, but
it still needs to be unreferenced (freed) with `gst_object_unref()`.

## Conclusion

 This tutorial has shown:

  - How to make parts of a pipeline run on a different thread by using
    `queue` elements.

  - What is a Request Pad and how to link elements with request pads,
    with `gst_element_class_get_pad_template()`, `gst_element_request_pad()`, `gst_pad_link()` and
     `gst_element_release_request_pad()`.

  - How to have the same stream available in different branches by using
    `tee` elements.

The next tutorial builds on top of this one to show how data can be
manually injected into and extracted from a running pipeline.

It has been a pleasure having you here, and see you soon!<|MERGE_RESOLUTION|>--- conflicted
+++ resolved
@@ -84,11 +84,7 @@
 
 **basic-tutorial-7.c**
 
-<<<<<<< HEAD
-```
-=======
 ``` lang=c
->>>>>>> 647c17b7
 #include <gst/gst.h>
 
 int main(int argc, char *argv[]) {
