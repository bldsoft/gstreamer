--- conflicted
+++ resolved
@@ -654,22 +654,14 @@
   ptr = info.data;
   left = info.size;
 
-<<<<<<< HEAD
   while (left > 8) {
     tag = GST_READ_UINT32_LE (ptr);
     tsize = GST_READ_UINT32_LE (ptr + 4);
+
+    GST_MEMDUMP_OBJECT (element, "tag chunk", ptr, MIN (tsize + 8, left));
+
     left -= 8;
     ptr += 8;
-=======
-  while (size > 8) {
-    tag = GST_READ_UINT32_LE (data);
-    tsize = GST_READ_UINT32_LE (data + 4);
-
-    GST_MEMDUMP_OBJECT (element, "tag chunk", data, MIN (tsize + 8, size));
-
-    size -= 8;
-    data += 8;
->>>>>>> fe0e2d65
 
     GST_DEBUG ("tag %" GST_FOURCC_FORMAT ", size %u",
         GST_FOURCC_ARGS (tag), tsize);
@@ -776,15 +768,11 @@
       GType tag_type;
       gchar *val;
 
-<<<<<<< HEAD
-      val = gst_tag_freeform_string_to_utf8 ((gchar *) ptr, tsize, env_vars);
-=======
       GST_DEBUG_OBJECT (element, "mapped tag %" GST_FOURCC_FORMAT " to tag %s",
           GST_FOURCC_ARGS (tag), type);
 
       tag_type = gst_tag_get_type (type);
-      val = gst_tag_freeform_string_to_utf8 ((gchar *) data, tsize, env_vars);
->>>>>>> fe0e2d65
+      val = gst_tag_freeform_string_to_utf8 ((gchar *) ptr, tsize, env_vars);
 
       if (val != NULL) {
         if (tag_type == G_TYPE_STRING) {
