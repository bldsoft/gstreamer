--- conflicted
+++ resolved
@@ -685,14 +685,8 @@
     rect->scaled_rectangles =
         g_list_delete_link (rect->scaled_rectangles, rect->scaled_rectangles);
   }
-<<<<<<< HEAD
-=======
 
   g_free (rect->initial_alpha);
-#if !GLIB_CHECK_VERSION (2, 31, 0)
-  g_static_mutex_free (&rect->lock);
-#else
->>>>>>> b47350b6
   g_mutex_clear (&rect->lock);
 
   /* not chaining up to GstMiniObject's finalize for now, we know it's empty */
